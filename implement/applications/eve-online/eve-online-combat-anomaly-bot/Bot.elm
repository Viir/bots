--- conflicted
+++ resolved
@@ -1,10 +1,4 @@
-<<<<<<< HEAD
 {- EVE Online combat anomaly bot version 2023-04-24
-=======
-{- EVE Online bot version j2288 2023-04-18
-
-   Adapted to use-case from <https://forum.botlab.org/t/eve-online-anomaly-ratting-bot-release/87/352>
->>>>>>> 8ea3e475
 
    This bot uses the probe scanner to find combat anomalies and kills rats using drones and weapon modules.
 
@@ -523,27 +517,32 @@
 
 decideNextActionWhenInSpace : BotDecisionContext -> SeeUndockingComplete -> DecisionPathNode
 decideNextActionWhenInSpace context seeUndockingComplete =
-    readShipUIModuleButtonTooltips context
-        |> Maybe.withDefault
-            (if seeUndockingComplete.shipUI |> shipUIIndicatesShipIsWarpingOrJumping then
-                describeBranch "I see we are warping."
-                    ([ returnDronesToBay context
-                     , readShipUIModuleButtonTooltips context
-                     ]
-                        |> List.filterMap identity
+    if seeUndockingComplete.shipUI |> shipUIIndicatesShipIsWarpingOrJumping then
+        describeBranch "I see we are warping."
+            ([ returnDronesToBay context
+             , readShipUIModuleButtonTooltips context
+             ]
+                |> List.filterMap identity
+                |> List.head
+                |> Maybe.withDefault waitForProgressInGame
+            )
+
+    else
+        readShipUIModuleButtonTooltips context
+            |> Maybe.withDefault
+                (case
+                    context
+                        |> knownModulesToActivateAlways
+                        |> List.filter (Tuple.second >> moduleIsActiveOrReloading >> not)
                         |> List.head
-                        |> Maybe.withDefault waitForProgressInGame
-                    )
-
-<<<<<<< HEAD
-    else
-        case context |> knownModulesToActivateAlways |> List.filter (Tuple.second >> moduleIsActiveOrReloading >> not) |> List.head of
-            Just ( inactiveModuleMatchingText, inactiveModule ) ->
-                describeBranch ("I see inactive module '" ++ inactiveModuleMatchingText ++ "' to activate always. Activate it.")
-                    (clickModuleButtonButWaitIfClickedInPreviousStep context inactiveModule)
-
-            Nothing ->
-                modulesToActivateAlwaysActivated context seeUndockingComplete
+                 of
+                    Just ( inactiveModuleMatchingText, inactiveModule ) ->
+                        describeBranch ("I see inactive module '" ++ inactiveModuleMatchingText ++ "' to activate always. Activate it.")
+                            (clickModuleButtonButWaitIfClickedInPreviousStep context inactiveModule)
+
+                    Nothing ->
+                        modulesToActivateAlwaysActivated context seeUndockingComplete
+                )
 
 
 modulesToActivateAlwaysActivated : BotDecisionContext -> SeeUndockingComplete -> DecisionPathNode
@@ -599,67 +598,6 @@
                                     seeUndockingComplete
                                     returnDronesAndEnterAnomalyOrWait
                         )
-=======
-             else
-                case context |> knownModulesToActivateAlways |> List.filter (Tuple.second >> moduleIsActiveOrReloading >> not) |> List.head of
-                    Just ( inactiveModuleMatchingText, inactiveModule ) ->
-                        describeBranch ("I see inactive module '" ++ inactiveModuleMatchingText ++ "' to activate always. Activate it.")
-                            (clickModuleButtonButWaitIfClickedInPreviousStep context inactiveModule)
-
-                    Nothing ->
-                        let
-                            returnDronesAndEnterAnomaly { ifNoAcceptableAnomalyAvailable } =
-                                returnDronesToBay context
-                                    |> Maybe.withDefault
-                                        (describeBranch "No drones to return."
-                                            (enterAnomaly { ifNoAcceptableAnomalyAvailable = ifNoAcceptableAnomalyAvailable } context)
-                                        )
-
-                            returnDronesAndEnterAnomalyOrWait =
-                                returnDronesAndEnterAnomaly
-                                    { ifNoAcceptableAnomalyAvailable =
-                                        describeBranch "Wait for a matching anomaly to appear." waitForProgressInGame
-                                    }
-                        in
-                        case context.readingFromGameClient |> getCurrentAnomalyIDAsSeenInProbeScanner of
-                            Nothing ->
-                                describeBranch "Looks like we are not in an anomaly." returnDronesAndEnterAnomalyOrWait
-
-                            Just anomalyID ->
-                                case memoryOfAnomalyWithID anomalyID context.memory of
-                                    Nothing ->
-                                        describeBranch
-                                            ("Program error: Did not find memory of anomaly " ++ anomalyID)
-                                            waitForProgressInGame
-
-                                    Just memoryOfAnomaly ->
-                                        let
-                                            arrivalInAnomalyAgeSeconds =
-                                                (context.eventContext.timeInMilliseconds - memoryOfAnomaly.arrivalTime.milliseconds) // 1000
-                                        in
-                                        describeBranch ("We are in anomaly '" ++ anomalyID ++ "' since " ++ String.fromInt arrivalInAnomalyAgeSeconds ++ " seconds.")
-                                            (case findReasonToAvoidAnomalyFromMemory context { anomalyID = anomalyID } of
-                                                Just reasonToAvoidAnomaly ->
-                                                    describeBranch
-                                                        ("Found a reason to avoid this anomaly: "
-                                                            ++ describeReasonToAvoidAnomaly reasonToAvoidAnomaly
-                                                        )
-                                                        (returnDronesAndEnterAnomaly
-                                                            { ifNoAcceptableAnomalyAvailable =
-                                                                describeBranch "Get out of this anomaly."
-                                                                    (dockAtRandomStationOrStructure context)
-                                                            }
-                                                        )
-
-                                                Nothing ->
-                                                    decideActionInAnomaly
-                                                        { arrivalInAnomalyAgeSeconds = arrivalInAnomalyAgeSeconds }
-                                                        context
-                                                        seeUndockingComplete
-                                                        returnDronesAndEnterAnomalyOrWait
-                                            )
-            )
->>>>>>> 8ea3e475
 
 
 undockUsingStationWindow :
