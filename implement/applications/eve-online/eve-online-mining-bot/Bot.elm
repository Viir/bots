<<<<<<< HEAD
{- EVE Online mining bot version 2023-01-02
=======
{- EVE Online mining bot version Gerald 2022-12-13
>>>>>>> 0ed9b804

   The bot warps to an asteroid belt, mines there until the mining hold is full, and then docks at a station or structure to unload the ore. It then repeats this cycle until you stop it.
   If no station name or structure name is given with the bot-settings, the bot docks again at the station where it was last docked.

   Setup instructions for the EVE Online client:

   + Set the UI language to English.
   + In the ship UI in the 'Options' menu, tick the checkbox for 'Display Module Tooltips'.
   + In Overview window, make asteroids visible.
   + Set the Overview window to sort objects in space by distance with the nearest entry at the top.
   + Open one inventory window.
   + If you want to use drones for defense against rats, place them in the drone bay, and open the 'Drones' window.

   ## Configuration Settings

   All settings are optional; you only need them in case the defaults don't fit your use-case.

   + `unload-station-name` : Name of a station to dock to when the mining hold is full.
   + `unload-structure-name` : Name of a structure to dock to when the mining hold is full.
   + `module-to-activate-always` : Text found in tooltips of ship modules that should always be active. For example: "shield hardener".
   + `hide-when-neutral-in-local` : Should we hide when a neutral or hostile pilot appears in the local chat? The only supported values are `no` and `yes`.

   When using more than one setting, start a new line for each setting in the text input field.
   Here is an example of a complete settings string:

   ```
   unload-station-name = Noghere VII - Moon 15
   module-to-activate-always = shield hardener
   module-to-activate-always = afterburner
   ```

   To learn more about the mining bot, see <https://to.botlab.org/guide/app/eve-online-mining-bot>

-}
{-
   catalog-tags:eve-online,mining
   authors-forum-usernames:viir
-}


module Bot exposing
    ( State
    , botMain
    )

import BotLab.BotInterface_To_Host_2022_12_03 as InterfaceToHost
import Common.AppSettings as AppSettings
import Common.Basics exposing (listElementAtWrappedIndex, stringContainsIgnoringCase)
import Common.DecisionPath exposing (describeBranch)
import Common.EffectOnWindow as EffectOnWindow exposing (MouseButton(..))
import Dict
import EveOnline.BotFramework
    exposing
        ( ReadingFromGameClient
        , SeeUndockingComplete
        , ShipModulesMemory
        , UIElement
        , clickOnUIElement
        , doEffectsClickModuleButton
        , getEntropyIntFromReadingFromGameClient
        , localChatWindowFromUserInterface
        , menuCascadeCompleted
        , shipUIIndicatesShipIsWarpingOrJumping
        , useMenuEntryInLastContextMenuInCascade
        , useMenuEntryWithTextContaining
        , useMenuEntryWithTextContainingFirstOf
        , useMenuEntryWithTextEqual
        , useRandomMenuEntry
        )
import EveOnline.BotFrameworkSeparatingMemory
    exposing
        ( DecisionPathNode
        , EndDecisionPathStructure(..)
        , askForHelpToGetUnstuck
        , branchDependingOnDockedOrInSpace
        , decideActionForCurrentStep
        , ensureInfoPanelLocationInfoIsExpanded
        , useContextMenuCascade
        , useContextMenuCascadeOnListSurroundingsButton
        , useContextMenuCascadeOnOverviewEntry
        , waitForProgressInGame
        )
import EveOnline.ParseUserInterface
    exposing
        ( OverviewWindowEntry
        , UITreeNodeWithDisplayRegion
        , centerFromDisplayRegion
        , getAllContainedDisplayTexts
        )
import Regex


{-| Sources for the defaults:

  - <https://forum.botlab.org/t/mining-bot-wont-approach/3162>

-}
defaultBotSettings : BotSettings
defaultBotSettings =
    { runAwayShieldHitpointsThresholdPercent = 70
    , unloadStationName = Nothing
    , unloadStructureName = Nothing
    , unloadMiningHoldPercent = 99
    , modulesToActivateAlways = []
    , hideWhenNeutralInLocal = Nothing
    , targetingRange = 8000
    , miningModuleRange = 5000
    , botStepDelayMilliseconds = 1300
    , selectInstancePilotName = Nothing
    , asteroidIncludePatterns = []
    }


parseBotSettings : String -> Result String BotSettings
parseBotSettings =
    AppSettings.parseSimpleListOfAssignmentsSeparatedByNewlines
        ([ ( "run-away-shield-hitpoints-threshold-percent"
           , AppSettings.valueTypeInteger (\threshold settings -> { settings | runAwayShieldHitpointsThresholdPercent = threshold })
           )
         , ( "unload-station-name"
           , AppSettings.valueTypeString (\stationName -> \settings -> { settings | unloadStationName = Just stationName })
           )
         , ( "unload-structure-name"
           , AppSettings.valueTypeString (\structureName -> \settings -> { settings | unloadStructureName = Just structureName })
           )
         , ( "unload-mining-hold-percent"
           , AppSettings.valueTypeInteger (\percent settings -> { settings | unloadMiningHoldPercent = percent })
           )
         , ( "module-to-activate-always"
           , AppSettings.valueTypeString (\moduleName -> \settings -> { settings | modulesToActivateAlways = moduleName :: settings.modulesToActivateAlways })
           )
         , ( "hide-when-neutral-in-local"
           , AppSettings.valueTypeYesOrNo
                (\hide -> \settings -> { settings | hideWhenNeutralInLocal = Just hide })
           )
         , ( "targeting-range"
           , AppSettings.valueTypeInteger (\range settings -> { settings | targetingRange = range })
           )
         , ( "mining-module-range"
           , AppSettings.valueTypeInteger (\range settings -> { settings | miningModuleRange = range })
           )
         , ( "select-instance-pilot-name"
           , AppSettings.valueTypeString (\pilotName -> \settings -> { settings | selectInstancePilotName = Just pilotName })
           )
         , ( "bot-step-delay"
           , AppSettings.valueTypeInteger (\delay settings -> { settings | botStepDelayMilliseconds = delay })
           )
         , ( "asteroid-include-pattern"
           , AppSettings.valueTypeString
                (\pattern settings ->
                    { settings | asteroidIncludePatterns = pattern :: settings.asteroidIncludePatterns }
                )
           )
         ]
            |> Dict.fromList
        )
        defaultBotSettings


goodStandingPatterns : List String
goodStandingPatterns =
    [ "good standing", "excellent standing", "is in your" ]


type alias BotSettings =
    { runAwayShieldHitpointsThresholdPercent : Int
    , unloadStationName : Maybe String
    , unloadStructureName : Maybe String
    , unloadMiningHoldPercent : Int
    , modulesToActivateAlways : List String
    , hideWhenNeutralInLocal : Maybe AppSettings.YesOrNo
    , targetingRange : Int
    , miningModuleRange : Int
    , botStepDelayMilliseconds : Int
    , selectInstancePilotName : Maybe String
    , asteroidIncludePatterns : List String
    }


type alias BotMemory =
    { lastDockedStationNameFromInfoPanel : Maybe String
    , timesUnloaded : Int
    , volumeUnloadedCubicMeters : Int
    , lastUsedCapacityInMiningHold : Maybe Int
    , shipModules : ShipModulesMemory
    }


type alias BotDecisionContext =
    EveOnline.BotFrameworkSeparatingMemory.StepDecisionContext BotSettings BotMemory


type alias State =
    EveOnline.BotFrameworkSeparatingMemory.StateIncludingFramework BotSettings BotMemory


miningBotDecisionRoot : BotDecisionContext -> DecisionPathNode
miningBotDecisionRoot context =
    miningBotDecisionRootBeforeApplyingSettings context
        |> EveOnline.BotFrameworkSeparatingMemory.setMillisecondsToNextReadingFromGameBase
            context.eventContext.botSettings.botStepDelayMilliseconds


{-| A first outline of the decision tree for a mining bot came from <https://forum.botlab.org/t/how-to-automate-mining-asteroids-in-eve-online/628/109?u=viir>
-}
miningBotDecisionRootBeforeApplyingSettings : BotDecisionContext -> DecisionPathNode
miningBotDecisionRootBeforeApplyingSettings context =
    generalSetupInUserInterface
        context.readingFromGameClient
        |> Maybe.withDefault
            (branchDependingOnDockedOrInSpace
                { ifDocked =
                    ensureMiningHoldIsSelectedInInventoryWindow
                        context.readingFromGameClient
                        (dockedWithMiningHoldSelected context)
                , ifSeeShipUI =
                    returnDronesAndRunAwayIfHitpointsAreTooLow context
                , ifUndockingComplete =
                    \seeUndockingComplete ->
                        continueIfShouldHide
                            { ifShouldHide =
                                returnDronesToBay context
                                    |> Maybe.withDefault (dockToUnloadOre context)
                            }
                            context
                            |> Maybe.withDefault
                                (ensureUserEnabledNameColumnInOverview
                                    { ifEnabled =
                                        ensureMiningHoldIsSelectedInInventoryWindow
                                            context.readingFromGameClient
                                            (inSpaceWithMiningHoldSelected context seeUndockingComplete)
                                    , ifDisabled =
                                        describeBranch "Please configure the overview to show objects names." askForHelpToGetUnstuck
                                    }
                                    seeUndockingComplete
                                )
                }
                context.readingFromGameClient
            )


continueIfShouldHide : { ifShouldHide : DecisionPathNode } -> BotDecisionContext -> Maybe DecisionPathNode
continueIfShouldHide config context =
    if not (context |> shouldHideWhenNeutralInLocal) then
        Nothing

    else
        case context.readingFromGameClient |> localChatWindowFromUserInterface of
            Nothing ->
                Just (describeBranch "I don't see the local chat window." askForHelpToGetUnstuck)

            Just localChatWindow ->
                let
                    chatUserHasGoodStanding chatUser =
                        goodStandingPatterns
                            |> List.any
                                (\goodStandingPattern ->
                                    chatUser.standingIconHint
                                        |> Maybe.map (stringContainsIgnoringCase goodStandingPattern)
                                        |> Maybe.withDefault False
                                )

                    subsetOfUsersWithNoGoodStanding =
                        localChatWindow.userlist
                            |> Maybe.map .visibleUsers
                            |> Maybe.withDefault []
                            |> List.filter (chatUserHasGoodStanding >> not)
                in
                if 1 < (subsetOfUsersWithNoGoodStanding |> List.length) then
                    Just (describeBranch "There is an enemy or neutral in local chat." config.ifShouldHide)

                else
                    Nothing


shouldHideWhenNeutralInLocal : BotDecisionContext -> Bool
shouldHideWhenNeutralInLocal context =
    case context.eventContext.botSettings.hideWhenNeutralInLocal of
        Just AppSettings.No ->
            False

        Just AppSettings.Yes ->
            True

        Nothing ->
            (context.readingFromGameClient.infoPanelContainer
                |> Maybe.andThen .infoPanelLocationInfo
                |> Maybe.andThen .securityStatusPercent
                |> Maybe.withDefault 0
            )
                < 50


returnDronesAndRunAwayIfHitpointsAreTooLow : BotDecisionContext -> EveOnline.ParseUserInterface.ShipUI -> Maybe DecisionPathNode
returnDronesAndRunAwayIfHitpointsAreTooLow context shipUI =
    let
        returnDronesShieldHitpointsThresholdPercent =
            context.eventContext.botSettings.runAwayShieldHitpointsThresholdPercent + 5

        runAwayWithDescription =
            describeBranch
                ("Shield hitpoints are at " ++ (shipUI.hitpointsPercent.shield |> String.fromInt) ++ "%. Run away.")
                (runAway context)
    in
    if shipUI.hitpointsPercent.shield < context.eventContext.botSettings.runAwayShieldHitpointsThresholdPercent then
        Just runAwayWithDescription

    else if shipUI.hitpointsPercent.shield < returnDronesShieldHitpointsThresholdPercent then
        returnDronesToBay context
            |> Maybe.map
                (describeBranch
                    ("Shield hitpoints are below " ++ (returnDronesShieldHitpointsThresholdPercent |> String.fromInt) ++ "%. Return drones.")
                )
            |> Maybe.withDefault runAwayWithDescription
            |> Just

    else
        Nothing


generalSetupInUserInterface : ReadingFromGameClient -> Maybe DecisionPathNode
generalSetupInUserInterface readingFromGameClient =
    [ closeMessageBox, ensureInfoPanelLocationInfoIsExpanded ]
        |> List.filterMap
            (\maybeSetupDecisionFromGameReading ->
                maybeSetupDecisionFromGameReading readingFromGameClient
            )
        |> List.head


closeMessageBox : ReadingFromGameClient -> Maybe DecisionPathNode
closeMessageBox readingFromGameClient =
    readingFromGameClient.messageBoxes
        |> List.head
        |> Maybe.map
            (\messageBox ->
                describeBranch "I see a message box to close."
                    (let
                        buttonCanBeUsedToClose =
                            .mainText
                                >> Maybe.map (String.trim >> String.toLower >> (\buttonText -> [ "close", "ok" ] |> List.member buttonText))
                                >> Maybe.withDefault False
                     in
                     case messageBox.buttons |> List.filter buttonCanBeUsedToClose |> List.head of
                        Nothing ->
                            describeBranch "I see no way to close this message box." askForHelpToGetUnstuck

                        Just buttonToUse ->
                            describeBranch
                                ("Click on button '" ++ (buttonToUse.mainText |> Maybe.withDefault "") ++ "'.")
                                (decideActionForCurrentStep
                                    (clickOnUIElement MouseButtonLeft buttonToUse.uiNode)
                                )
                    )
            )


dockedWithMiningHoldSelected : BotDecisionContext -> EveOnline.ParseUserInterface.InventoryWindow -> DecisionPathNode
dockedWithMiningHoldSelected context inventoryWindowWithMiningHoldSelected =
    case inventoryWindowWithMiningHoldSelected |> itemHangarFromInventoryWindow |> Maybe.map .uiNode of
        Nothing ->
            describeBranch "I do not see the item hangar in the inventory." askForHelpToGetUnstuck

        Just itemHangar ->
            case inventoryWindowWithMiningHoldSelected |> selectedContainerFirstItemFromInventoryWindow of
                Nothing ->
                    describeBranch "I see no item in the mining hold. Check if we should undock."
                        (continueIfShouldHide
                            { ifShouldHide =
                                describeBranch "Stay docked." waitForProgressInGame
                            }
                            context
                            |> Maybe.withDefault (undockUsingStationWindow context)
                        )

                Just itemInInventory ->
                    describeBranch "I see at least one item in the mining hold. Move this to the item hangar."
                        (describeBranch "Drag and drop."
                            (decideActionForCurrentStep
                                (EffectOnWindow.effectsForDragAndDrop
                                    { startLocation = itemInInventory.totalDisplayRegionVisible |> centerFromDisplayRegion
                                    , endLocation = itemHangar.totalDisplayRegionVisible |> centerFromDisplayRegion
                                    , mouseButton = MouseButtonLeft
                                    }
                                )
                            )
                        )


undockUsingStationWindow : BotDecisionContext -> DecisionPathNode
undockUsingStationWindow context =
    case context.readingFromGameClient.stationWindow of
        Nothing ->
            describeBranch "I do not see the station window." askForHelpToGetUnstuck

        Just stationWindow ->
            case stationWindow.undockButton of
                Nothing ->
                    case stationWindow.abortUndockButton of
                        Nothing ->
                            describeBranch "I do not see the undock button." askForHelpToGetUnstuck

                        Just _ ->
                            describeBranch "I see we are already undocking." waitForProgressInGame

                Just undockButton ->
                    describeBranch "Click on the button to undock."
                        (decideActionForCurrentStep
                            (clickOnUIElement MouseButtonLeft undockButton)
                        )


inSpaceWithMiningHoldSelected : BotDecisionContext -> SeeUndockingComplete -> EveOnline.ParseUserInterface.InventoryWindow -> DecisionPathNode
inSpaceWithMiningHoldSelected context seeUndockingComplete inventoryWindowWithMiningHoldSelected =
    if seeUndockingComplete.shipUI |> shipUIIndicatesShipIsWarpingOrJumping then
        describeBranch "I see we are warping."
            ([ returnDronesToBay context
             , readShipUIModuleButtonTooltips context
             ]
                |> List.filterMap identity
                |> List.head
                |> Maybe.withDefault waitForProgressInGame
            )

    else
        case context |> knownModulesToActivateAlways |> List.filter (Tuple.second >> .isActive >> Maybe.withDefault False >> not) |> List.head of
            Just ( inactiveModuleMatchingText, inactiveModule ) ->
                describeBranch ("I see inactive module '" ++ inactiveModuleMatchingText ++ "' to activate always. Activate it.")
                    (clickModuleButtonButWaitIfClickedInPreviousStep context inactiveModule)

            Nothing ->
                case inventoryWindowWithMiningHoldSelected |> capacityGaugeUsedPercent of
                    Nothing ->
                        describeBranch "I do not see the mining hold capacity gauge." askForHelpToGetUnstuck

                    Just fillPercent ->
                        let
                            describeThresholdToUnload =
                                (context.eventContext.botSettings.unloadMiningHoldPercent |> String.fromInt) ++ "%"

                            knownMiningModules =
                                knownMiningModulesFromContext context
                        in
                        if context.eventContext.botSettings.unloadMiningHoldPercent <= fillPercent then
                            describeBranch ("The mining hold is filled at least " ++ describeThresholdToUnload ++ ". Unload the ore.")
                                (returnDronesToBay context
                                    |> Maybe.withDefault (dockToUnloadOre context)
                                )

                        else
                            describeBranch ("The mining hold is not yet filled " ++ describeThresholdToUnload ++ ". Get more ore.")
                                (case context.readingFromGameClient.targets |> List.head of
                                    Nothing ->
                                        describeBranch "I see no locked target."
                                            (travelToMiningSiteAndLaunchDronesAndTargetAsteroid context)

                                    Just _ ->
                                        {- Depending on the UI configuration, the game client might automatically target rats.
                                           To avoid these targets interfering with mining, unlock them here.
                                        -}
                                        unlockTargetsNotForMining context
                                            |> Maybe.withDefault
                                                (describeBranch "I see a locked target."
                                                    (case knownMiningModules |> List.filter (.isActive >> Maybe.withDefault False >> not) |> List.head of
                                                        Nothing ->
                                                            describeBranch
                                                                (if knownMiningModules == [] then
                                                                    "Found no mining modules so far."

                                                                 else
                                                                    "All known mining modules found so far are active."
                                                                )
                                                                (readShipUIModuleButtonTooltips context
                                                                    |> Maybe.withDefault waitForProgressInGame
                                                                )

                                                        Just inactiveModule ->
                                                            describeBranch "I see an inactive mining module. Activate it."
                                                                (clickModuleButtonButWaitIfClickedInPreviousStep context inactiveModule)
                                                    )
                                                )
                                )


unlockTargetsNotForMining : BotDecisionContext -> Maybe DecisionPathNode
unlockTargetsNotForMining context =
    let
        targetsToUnlock =
            context.readingFromGameClient.targets
                |> List.filter (.textsTopToBottom >> List.any (stringContainsIgnoringCase "asteroid") >> not)
    in
    targetsToUnlock
        |> List.head
        |> Maybe.map
            (\targetToUnlock ->
                describeBranch
                    ("I see a target not for mining: '"
                        ++ (targetToUnlock.textsTopToBottom |> String.join " ")
                        ++ "'. Unlock this target."
                    )
                    (useContextMenuCascade
                        ( "target", targetToUnlock.barAndImageCont |> Maybe.withDefault targetToUnlock.uiNode )
                        (useMenuEntryWithTextContaining "unlock" menuCascadeCompleted)
                        context
                    )
            )


travelToMiningSiteAndLaunchDronesAndTargetAsteroid : BotDecisionContext -> DecisionPathNode
travelToMiningSiteAndLaunchDronesAndTargetAsteroid context =
    let
        continueWithWarpToMiningSite =
            returnDronesToBay context
                |> Maybe.withDefault (warpToMiningSite context)
    in
    case context.readingFromGameClient |> clickableAsteroidsFromOverviewWindow of
        [] ->
            describeBranch "I see no clickable asteroid in the overview. Warp to mining site."
                continueWithWarpToMiningSite

        clickableAsteroids ->
            case
                clickableAsteroids
                    |> List.filter (asteroidOverviewEntryMatchesSettings context.eventContext.botSettings)
                    |> List.sortBy (.uiNode >> .totalDisplayRegion >> .y)
                    |> List.head
            of
                Nothing ->
                    describeBranch
                        ("I see "
                            ++ String.fromInt (List.length clickableAsteroids)
                            ++ "clickable asteroids in the overview. But none of these matches the filter from settings. Warp to mining site."
                        )
                        continueWithWarpToMiningSite

                Just asteroidInOverview ->
                    describeBranch ("Choosing asteroid '" ++ (asteroidInOverview.objectName |> Maybe.withDefault "Nothing") ++ "'")
                        (warpToOverviewEntryIfFarEnough context asteroidInOverview
                            |> Maybe.withDefault
                                (launchDrones context
                                    |> Maybe.withDefault
                                        (lockTargetFromOverviewEntryAndEnsureIsInRange
                                            context
                                            (min context.eventContext.botSettings.targetingRange
                                                context.eventContext.botSettings.miningModuleRange
                                            )
                                            asteroidInOverview
                                        )
                                )
                        )


warpToOverviewEntryIfFarEnough : BotDecisionContext -> OverviewWindowEntry -> Maybe DecisionPathNode
warpToOverviewEntryIfFarEnough context destinationOverviewEntry =
    case destinationOverviewEntry.objectDistanceInMeters of
        Ok distanceInMeters ->
            if distanceInMeters <= 150000 then
                Nothing

            else
                Just
                    (describeBranch "Far enough to use Warp"
                        (returnDronesToBay context
                            |> Maybe.withDefault
                                (useContextMenuCascadeOnOverviewEntry
                                    (useMenuEntryWithTextContaining "Warp to Within"
                                        (useMenuEntryWithTextContaining "Within 0 m" menuCascadeCompleted)
                                    )
                                    destinationOverviewEntry
                                    context
                                )
                        )
                    )

        Err error ->
            Just (describeBranch ("Failed to read the distance: " ++ error) askForHelpToGetUnstuck)


ensureMiningHoldIsSelectedInInventoryWindow : ReadingFromGameClient -> (EveOnline.ParseUserInterface.InventoryWindow -> DecisionPathNode) -> DecisionPathNode
ensureMiningHoldIsSelectedInInventoryWindow readingFromGameClient continueWithInventoryWindow =
    case readingFromGameClient |> inventoryWindowWithMiningHoldSelectedFromGameClient of
        Just inventoryWindow ->
            continueWithInventoryWindow inventoryWindow

        Nothing ->
            case readingFromGameClient.inventoryWindows |> List.head of
                Nothing ->
                    describeBranch "I do not see an inventory window. Please open an inventory window." askForHelpToGetUnstuck

                Just inventoryWindow ->
                    describeBranch
                        "mining hold is not selected. Select the mining hold."
                        (case inventoryWindow |> activeShipTreeEntryFromInventoryWindow of
                            Nothing ->
                                describeBranch "I do not see the active ship in the inventory." askForHelpToGetUnstuck

                            Just activeShipTreeEntry ->
                                let
                                    maybeMiningHoldTreeEntry =
                                        activeShipTreeEntry
                                            |> miningHoldFromInventoryWindowShipEntry
                                in
                                case maybeMiningHoldTreeEntry of
                                    Nothing ->
                                        describeBranch "I do not see the mining hold under the active ship in the inventory."
                                            (case activeShipTreeEntry.toggleBtn of
                                                Nothing ->
                                                    describeBranch "I do not see the toggle button to expand the active ship tree entry."
                                                        askForHelpToGetUnstuck

                                                Just toggleBtn ->
                                                    describeBranch "Click the toggle button to expand."
                                                        (decideActionForCurrentStep
                                                            (clickOnUIElement MouseButtonLeft toggleBtn)
                                                        )
                                            )

                                    Just miningHoldTreeEntry ->
                                        describeBranch "Click the tree entry representing the mining hold."
                                            (decideActionForCurrentStep
                                                (clickOnUIElement MouseButtonLeft miningHoldTreeEntry.uiNode)
                                            )
                        )


lockTargetFromOverviewEntryAndEnsureIsInRange : BotDecisionContext -> Int -> OverviewWindowEntry -> DecisionPathNode
lockTargetFromOverviewEntryAndEnsureIsInRange context rangeInMeters overviewEntry =
    case overviewEntry.objectDistanceInMeters of
        Ok distanceInMeters ->
            if distanceInMeters <= rangeInMeters then
                if overviewEntry.commonIndications.targetedByMe || overviewEntry.commonIndications.targeting then
                    describeBranch "Locking target is in progress, wait for completion." waitForProgressInGame

                else
                    describeBranch "Object is in range. Lock target."
                        (lockTargetFromOverviewEntry overviewEntry context)

            else
                describeBranch ("Object is not in range (" ++ (distanceInMeters |> String.fromInt) ++ " meters away). Approach.")
                    (if shipManeuverIsApproaching context.readingFromGameClient then
                        describeBranch "I see we already approach." waitForProgressInGame

                     else
                        useContextMenuCascadeOnOverviewEntry
                            (useMenuEntryWithTextContaining "approach" menuCascadeCompleted)
                            overviewEntry
                            context
                    )

        Err error ->
            describeBranch ("Failed to read the distance: " ++ error) askForHelpToGetUnstuck


lockTargetFromOverviewEntry : OverviewWindowEntry -> BotDecisionContext -> DecisionPathNode
lockTargetFromOverviewEntry overviewEntry context =
    describeBranch
        ("Lock target from overview entry '"
            ++ (overviewEntry.objectName |> Maybe.withDefault "")
            ++ "' ("
            ++ (overviewEntry.objectDistance |> Maybe.withDefault "")
            ++ ")"
        )
        (useContextMenuCascadeOnOverviewEntry
            (useMenuEntryWithTextEqual "Lock target" menuCascadeCompleted)
            overviewEntry
            context
        )


dockToStationOrStructureWithMatchingName :
    { prioritizeStructures : Bool, nameFromSettingOrInfoPanel : String }
    -> BotDecisionContext
    -> DecisionPathNode
dockToStationOrStructureWithMatchingName { prioritizeStructures, nameFromSettingOrInfoPanel } context =
    let
        displayTextRepresentsMatchingStation =
            simplifyStationOrStructureNameFromSettingsBeforeComparingToMenuEntry
                >> String.startsWith (nameFromSettingOrInfoPanel |> simplifyStationOrStructureNameFromSettingsBeforeComparingToMenuEntry)

        matchingOverviewEntry =
            context.readingFromGameClient.overviewWindow
                |> Maybe.map .entries
                |> Maybe.withDefault []
                |> List.filter (.objectName >> Maybe.map displayTextRepresentsMatchingStation >> Maybe.withDefault False)
                |> List.head

        overviewWindowScrollControls =
            context.readingFromGameClient.overviewWindow
                |> Maybe.andThen .scrollControls
    in
    matchingOverviewEntry
        |> Maybe.map
            (\entry ->
                EveOnline.BotFrameworkSeparatingMemory.useContextMenuCascadeOnOverviewEntry
                    (useMenuEntryWithTextContaining "dock" menuCascadeCompleted)
                    entry
                    context
            )
        |> Maybe.withDefault
            (overviewWindowScrollControls
                |> Maybe.andThen scrollDown
                |> Maybe.withDefault
                    (describeBranch "I do not see the station in the overview window. I use the menu from the surroundings button."
                        (dockToStationOrStructureUsingSurroundingsButtonMenu
                            { prioritizeStructures = prioritizeStructures
                            , describeChoice = "representing the station or structure '" ++ nameFromSettingOrInfoPanel ++ "'."
                            , chooseEntry =
                                List.filter (.text >> displayTextRepresentsMatchingStation) >> List.head
                            }
                            context
                        )
                    )
            )


scrollDown : EveOnline.ParseUserInterface.ScrollControls -> Maybe DecisionPathNode
scrollDown scrollControls =
    case scrollControls.scrollHandle of
        Nothing ->
            Nothing

        Just scrollHandle ->
            let
                scrollControlsTotalDisplayRegion =
                    scrollControls.uiNode.totalDisplayRegion

                scrollControlsBottom =
                    scrollControlsTotalDisplayRegion.y + scrollControlsTotalDisplayRegion.height

                freeHeightAtBottom =
                    scrollControlsBottom
                        - (scrollHandle.totalDisplayRegion.y + scrollHandle.totalDisplayRegion.height)
            in
            if 10 < freeHeightAtBottom then
                Just
                    (describeBranch "Click at scroll control bottom"
                        (decideActionForCurrentStep
                            (EffectOnWindow.effectsMouseClickAtLocation EffectOnWindow.MouseButtonLeft
                                { x = scrollControlsTotalDisplayRegion.x + 3
                                , y = scrollControlsBottom - 8
                                }
                                ++ [ EffectOnWindow.KeyDown EffectOnWindow.vkey_END
                                   , EffectOnWindow.KeyUp EffectOnWindow.vkey_END
                                   ]
                            )
                        )
                    )

            else
                Nothing


{-| Prepare a station name or structure name coming from bot-settings for comparing with menu entries.

  - The user could take the name from the info panel:
    The names sometimes differ between info panel and menu entries: 'Moon 7' can become 'M7'.

  - Do not distinguish between the comma and period characters:
    Besides the similar visual appearance, also because of the limitations of popular bot-settings parsing frameworks.
    The user can remove a comma or replace it with a full stop/period, whatever looks better.

-}
simplifyStationOrStructureNameFromSettingsBeforeComparingToMenuEntry : String -> String
simplifyStationOrStructureNameFromSettingsBeforeComparingToMenuEntry =
    String.toLower >> String.replace "moon " "m" >> String.replace "," "" >> String.replace "." "" >> String.trim


dockToStationOrStructureUsingSurroundingsButtonMenu :
    { prioritizeStructures : Bool
    , describeChoice : String
    , chooseEntry : List EveOnline.ParseUserInterface.ContextMenuEntry -> Maybe EveOnline.ParseUserInterface.ContextMenuEntry
    }
    -> BotDecisionContext
    -> DecisionPathNode
dockToStationOrStructureUsingSurroundingsButtonMenu { prioritizeStructures, describeChoice, chooseEntry } =
    useContextMenuCascadeOnListSurroundingsButton
        (useMenuEntryWithTextContainingFirstOf
            ([ "stations", "structures" ]
                |> (if prioritizeStructures then
                        List.reverse

                    else
                        identity
                   )
            )
            (useMenuEntryInLastContextMenuInCascade { describeChoice = describeChoice, chooseEntry = chooseEntry }
                (useMenuEntryWithTextContaining "dock" menuCascadeCompleted)
            )
        )


warpToMiningSite : BotDecisionContext -> DecisionPathNode
warpToMiningSite =
    useContextMenuCascadeOnListSurroundingsButton
        (useMenuEntryWithTextContaining "asteroid belts"
            (useRandomMenuEntry
                (useMenuEntryWithTextContaining "Warp to Within"
                    (useMenuEntryWithTextContaining "Within 0 m" menuCascadeCompleted)
                )
            )
        )


runAway : BotDecisionContext -> DecisionPathNode
runAway =
    dockToRandomStationOrStructure


dockToUnloadOre : BotDecisionContext -> DecisionPathNode
dockToUnloadOre context =
    case context.eventContext.botSettings.unloadStationName of
        Just unloadStationName ->
            dockToStationOrStructureWithMatchingName
                { prioritizeStructures = False, nameFromSettingOrInfoPanel = unloadStationName }
                context

        Nothing ->
            case context.eventContext.botSettings.unloadStructureName of
                Just unloadStructureName ->
                    dockToStationOrStructureWithMatchingName
                        { prioritizeStructures = True, nameFromSettingOrInfoPanel = unloadStructureName }
                        context

                Nothing ->
                    describeBranch "At which station should I dock?. I was never docked in a station in this session." askForHelpToGetUnstuck


dockToRandomStationOrStructure : BotDecisionContext -> DecisionPathNode
dockToRandomStationOrStructure context =
    dockToStationOrStructureUsingSurroundingsButtonMenu
        { prioritizeStructures = False
        , describeChoice = "Pick random station"
        , chooseEntry = listElementAtWrappedIndex (getEntropyIntFromReadingFromGameClient context.readingFromGameClient)
        }
        context


launchDrones : BotDecisionContext -> Maybe DecisionPathNode
launchDrones context =
    context.readingFromGameClient.dronesWindow
        |> Maybe.andThen
            (\dronesWindow ->
                case ( dronesWindow.droneGroupInBay, dronesWindow.droneGroupInSpace ) of
                    ( Just droneGroupInBay, Just droneGroupInSpace ) ->
                        let
                            dronesInBayQuantity =
                                droneGroupInBay.header.quantityFromTitle
                                    |> Maybe.map .current
                                    |> Maybe.withDefault 0

                            dronesInSpaceQuantityCurrent =
                                droneGroupInSpace.header.quantityFromTitle
                                    |> Maybe.map .current
                                    |> Maybe.withDefault 0

                            dronesInSpaceQuantityLimit =
                                droneGroupInSpace.header.quantityFromTitle
                                    |> Maybe.andThen .maximum
                                    |> Maybe.withDefault 2
                        in
                        if 0 < dronesInBayQuantity && dronesInSpaceQuantityCurrent < dronesInSpaceQuantityLimit then
                            Just
                                (describeBranch "Launch drones"
                                    (useContextMenuCascade
                                        ( "drones group", droneGroupInBay.header.uiNode )
                                        (useMenuEntryWithTextContaining "Launch drone" menuCascadeCompleted)
                                        context
                                    )
                                )

                        else
                            Nothing

                    _ ->
                        Nothing
            )


returnDronesToBay : BotDecisionContext -> Maybe DecisionPathNode
returnDronesToBay context =
    context.readingFromGameClient.dronesWindow
        |> Maybe.andThen .droneGroupInSpace
        |> Maybe.andThen
            (\droneGroupInLocalSpace ->
                if
                    (droneGroupInLocalSpace.header.quantityFromTitle
                        |> Maybe.map .current
                        |> Maybe.withDefault 0
                    )
                        < 1
                then
                    Nothing

                else
                    Just
                        (describeBranch "I see there are drones in space. Return those to bay."
                            (useContextMenuCascade
                                ( "drones group", droneGroupInLocalSpace.header.uiNode )
                                (useMenuEntryWithTextContaining "Return to drone bay" menuCascadeCompleted)
                                context
                            )
                        )
            )


readShipUIModuleButtonTooltips : BotDecisionContext -> Maybe DecisionPathNode
readShipUIModuleButtonTooltips =
    EveOnline.BotFrameworkSeparatingMemory.readShipUIModuleButtonTooltipWhereNotYetInMemory


knownMiningModulesFromContext : BotDecisionContext -> List EveOnline.ParseUserInterface.ShipUIModuleButton
knownMiningModulesFromContext context =
    context.readingFromGameClient.shipUI
        |> Maybe.map .moduleButtons
        |> Maybe.withDefault []
        |> List.filter
            (EveOnline.BotFramework.getModuleButtonTooltipFromModuleButton context.memory.shipModules
                >> Maybe.map tooltipLooksLikeMiningModule
                >> Maybe.withDefault False
            )


knownModulesToActivateAlways : BotDecisionContext -> List ( String, EveOnline.ParseUserInterface.ShipUIModuleButton )
knownModulesToActivateAlways context =
    context.readingFromGameClient.shipUI
        |> Maybe.map .moduleButtons
        |> Maybe.withDefault []
        |> List.filterMap
            (\moduleButton ->
                moduleButton
                    |> EveOnline.BotFramework.getModuleButtonTooltipFromModuleButton context.memory.shipModules
                    |> Maybe.andThen (tooltipLooksLikeModuleToActivateAlways context)
                    |> Maybe.map (\moduleName -> ( moduleName, moduleButton ))
            )


tooltipLooksLikeMiningModule : EveOnline.ParseUserInterface.ModuleButtonTooltip -> Bool
tooltipLooksLikeMiningModule =
    .uiNode
        >> .uiNode
        >> getAllContainedDisplayTexts
        >> List.any
            (Regex.fromString "\\d\\s*m3\\s*\\/\\s*s" |> Maybe.map Regex.contains |> Maybe.withDefault (always False))


tooltipLooksLikeModuleToActivateAlways : BotDecisionContext -> EveOnline.ParseUserInterface.ModuleButtonTooltip -> Maybe String
tooltipLooksLikeModuleToActivateAlways context =
    .uiNode
        >> .uiNode
        >> getAllContainedDisplayTexts
        >> List.filterMap
            (\tooltipText ->
                context.eventContext.botSettings.modulesToActivateAlways
                    |> List.filterMap
                        (\moduleToActivateAlways ->
                            if tooltipText |> stringContainsIgnoringCase moduleToActivateAlways then
                                Just tooltipText

                            else
                                Nothing
                        )
                    |> List.head
            )
        >> List.head


botMain : InterfaceToHost.BotConfig State
botMain =
    { init = EveOnline.BotFrameworkSeparatingMemory.initState initBotMemory
    , processEvent =
        EveOnline.BotFrameworkSeparatingMemory.processEvent
            { parseBotSettings = parseBotSettings
            , selectGameClientInstance =
                Maybe.andThen .selectInstancePilotName
                    >> Maybe.map EveOnline.BotFramework.selectGameClientInstanceWithPilotName
                    >> Maybe.withDefault EveOnline.BotFramework.selectGameClientInstanceWithTopmostWindow
            , updateMemoryForNewReadingFromGame = updateMemoryForNewReadingFromGame
            , statusTextFromDecisionContext = statusTextFromDecisionContext
            , decideNextStep = miningBotDecisionRoot
            }
    }


initBotMemory : BotMemory
initBotMemory =
    { lastDockedStationNameFromInfoPanel = Nothing
    , timesUnloaded = 0
    , volumeUnloadedCubicMeters = 0
    , lastUsedCapacityInMiningHold = Nothing
    , shipModules = EveOnline.BotFramework.initShipModulesMemory
    }


statusTextFromDecisionContext : BotDecisionContext -> String
statusTextFromDecisionContext context =
    let
        readingFromGameClient =
            context.readingFromGameClient

        describeSessionPerformance =
            [ ( "times unloaded", context.memory.timesUnloaded )
            , ( "volume unloaded / m³", context.memory.volumeUnloadedCubicMeters )
            ]
                |> List.map (\( metric, amount ) -> metric ++ ": " ++ (amount |> String.fromInt))
                |> String.join ", "

        describeShip =
            case readingFromGameClient.shipUI of
                Just shipUI ->
                    [ "Shield HP at " ++ (shipUI.hitpointsPercent.shield |> String.fromInt) ++ "%."
                    , "Found " ++ (context |> knownMiningModulesFromContext |> List.length |> String.fromInt) ++ " mining modules."
                    ]
                        |> String.join " "

                Nothing ->
                    case
                        readingFromGameClient.infoPanelContainer
                            |> Maybe.andThen .infoPanelLocationInfo
                            |> Maybe.andThen .expandedContent
                            |> Maybe.andThen .currentStationName
                    of
                        Just stationName ->
                            "I am docked at '" ++ stationName ++ "'."

                        Nothing ->
                            "I do not see if I am docked or in space. Please set up game client first."

        describeDrones =
            case readingFromGameClient.dronesWindow of
                Nothing ->
                    "I do not see the drones window."

                Just dronesWindow ->
                    "I see the drones window: In bay: "
                        ++ (dronesWindow.droneGroupInBay
                                |> Maybe.andThen (.header >> .quantityFromTitle)
                                |> Maybe.map (.current >> String.fromInt)
                                |> Maybe.withDefault "Unknown"
                           )
                        ++ ", in space: "
                        ++ (dronesWindow.droneGroupInSpace
                                |> Maybe.andThen (.header >> .quantityFromTitle)
                                |> Maybe.map (.current >> String.fromInt)
                                |> Maybe.withDefault "Unknown"
                           )
                        ++ "."

        describeMiningHold =
            "mining hold filled "
                ++ (readingFromGameClient
                        |> inventoryWindowWithMiningHoldSelectedFromGameClient
                        |> Maybe.andThen capacityGaugeUsedPercent
                        |> Maybe.map String.fromInt
                        |> Maybe.withDefault "Unknown"
                   )
                ++ "%."

        describeCurrentReading =
            [ describeMiningHold, describeShip, describeDrones ] |> String.join " "
    in
    [ "Session performance: " ++ describeSessionPerformance
    , "---"
    , "Current reading: " ++ describeCurrentReading
    ]
        |> String.join "\n"


updateMemoryForNewReadingFromGame : EveOnline.BotFrameworkSeparatingMemory.UpdateMemoryContext -> BotMemory -> BotMemory
updateMemoryForNewReadingFromGame context botMemoryBefore =
    let
        currentStationNameFromInfoPanel =
            context.readingFromGameClient.infoPanelContainer
                |> Maybe.andThen .infoPanelLocationInfo
                |> Maybe.andThen .expandedContent
                |> Maybe.andThen .currentStationName

        lastUsedCapacityInMiningHold =
            context.readingFromGameClient
                |> inventoryWindowWithMiningHoldSelectedFromGameClient
                |> Maybe.andThen .selectedContainerCapacityGauge
                |> Maybe.andThen Result.toMaybe
                |> Maybe.map .used

        completedUnloadSincePreviousReading =
            case botMemoryBefore.lastUsedCapacityInMiningHold of
                Nothing ->
                    False

                Just previousUsedCapacityInMiningHold ->
                    lastUsedCapacityInMiningHold == Just 0 && 0 < previousUsedCapacityInMiningHold

        volumeUnloadedSincePreviousReading =
            case botMemoryBefore.lastUsedCapacityInMiningHold of
                Nothing ->
                    0

                Just previousUsedCapacityInMiningHold ->
                    case lastUsedCapacityInMiningHold of
                        Nothing ->
                            0

                        Just currentUsedCapacityInMiningHold ->
                            -- During mining, when new ore appears in the inventory, this difference is negative.
                            max 0 (previousUsedCapacityInMiningHold - currentUsedCapacityInMiningHold)

        timesUnloaded =
            botMemoryBefore.timesUnloaded
                + (if completedUnloadSincePreviousReading then
                    1

                   else
                    0
                  )

        volumeUnloadedCubicMeters =
            botMemoryBefore.volumeUnloadedCubicMeters + volumeUnloadedSincePreviousReading
    in
    { lastDockedStationNameFromInfoPanel =
        [ currentStationNameFromInfoPanel, botMemoryBefore.lastDockedStationNameFromInfoPanel ]
            |> List.filterMap identity
            |> List.head
    , timesUnloaded = timesUnloaded
    , volumeUnloadedCubicMeters = volumeUnloadedCubicMeters
    , lastUsedCapacityInMiningHold = lastUsedCapacityInMiningHold
    , shipModules =
        botMemoryBefore.shipModules
            |> EveOnline.BotFramework.integrateCurrentReadingsIntoShipModulesMemory context.readingFromGameClient
    }


clickModuleButtonButWaitIfClickedInPreviousStep : BotDecisionContext -> EveOnline.ParseUserInterface.ShipUIModuleButton -> DecisionPathNode
clickModuleButtonButWaitIfClickedInPreviousStep context moduleButton =
    if doEffectsClickModuleButton moduleButton context.previousStepEffects then
        describeBranch "Already clicked on this module button in previous step." waitForProgressInGame

    else
        describeBranch "Click on this module button."
            (decideActionForCurrentStep
                (clickOnUIElement MouseButtonLeft moduleButton.uiNode)
            )


ensureUserEnabledNameColumnInOverview : { ifEnabled : DecisionPathNode, ifDisabled : DecisionPathNode } -> SeeUndockingComplete -> DecisionPathNode
ensureUserEnabledNameColumnInOverview { ifEnabled, ifDisabled } seeUndockingComplete =
    if
        (seeUndockingComplete.overviewWindow.entries |> List.all (.objectName >> (==) Nothing))
            && (0 < List.length seeUndockingComplete.overviewWindow.entries)
    then
        describeBranch "The 'Name' column in the overview window seems disabled." ifDisabled

    else
        ifEnabled


activeShipTreeEntryFromInventoryWindow : EveOnline.ParseUserInterface.InventoryWindow -> Maybe EveOnline.ParseUserInterface.InventoryWindowLeftTreeEntry
activeShipTreeEntryFromInventoryWindow =
    .leftTreeEntries
        -- Assume upmost entry is active ship.
        >> List.sortBy (.uiNode >> .totalDisplayRegion >> .y)
        >> List.head


clickableAsteroidsFromOverviewWindow : ReadingFromGameClient -> List OverviewWindowEntry
clickableAsteroidsFromOverviewWindow =
    overviewWindowEntriesRepresentingAsteroids
        >> List.filter (.uiNode >> uiNodeIsLargeEnoughForClicking)
        >> List.sortBy (.uiNode >> .totalDisplayRegion >> .y)


asteroidOverviewEntryMatchesSettings : BotSettings -> OverviewWindowEntry -> Bool
asteroidOverviewEntryMatchesSettings settings overviewEntry =
    let
        textMatchesPattern text =
            (settings.asteroidIncludePatterns == [])
                || (settings.asteroidIncludePatterns
                        |> List.any (\pattern -> String.contains (String.toLower pattern) (String.toLower text))
                   )
    in
    overviewEntry.cellsTexts
        |> Dict.values
        |> List.any textMatchesPattern


overviewWindowEntriesRepresentingAsteroids : ReadingFromGameClient -> List OverviewWindowEntry
overviewWindowEntriesRepresentingAsteroids =
    .overviewWindow
        >> Maybe.map (.entries >> List.filter overviewWindowEntryRepresentsAnAsteroid)
        >> Maybe.withDefault []


overviewWindowEntryRepresentsAnAsteroid : OverviewWindowEntry -> Bool
overviewWindowEntryRepresentsAnAsteroid entry =
    (entry.textsLeftToRight |> List.any (stringContainsIgnoringCase "asteroid"))
        && (entry.textsLeftToRight |> List.any (stringContainsIgnoringCase "belt") |> not)


capacityGaugeUsedPercent : EveOnline.ParseUserInterface.InventoryWindow -> Maybe Int
capacityGaugeUsedPercent =
    .selectedContainerCapacityGauge
        >> Maybe.andThen Result.toMaybe
        >> Maybe.andThen
            (\capacity -> capacity.maximum |> Maybe.map (\maximum -> capacity.used * 100 // maximum))


inventoryWindowWithMiningHoldSelectedFromGameClient : ReadingFromGameClient -> Maybe EveOnline.ParseUserInterface.InventoryWindow
inventoryWindowWithMiningHoldSelectedFromGameClient =
    .inventoryWindows
        >> List.filter inventoryWindowSelectedContainerIsMiningHold
        >> List.head


inventoryWindowSelectedContainerIsMiningHold : EveOnline.ParseUserInterface.InventoryWindow -> Bool
inventoryWindowSelectedContainerIsMiningHold inventoryWindow =
    inventoryWindowSelectedContainerIsMiningHold_PhotonUI inventoryWindow
        || inventoryWindowSelectedContainerIsMiningHold_pre_PhotonUI inventoryWindow


inventoryWindowSelectedContainerIsMiningHold_PhotonUI : EveOnline.ParseUserInterface.InventoryWindow -> Bool
inventoryWindowSelectedContainerIsMiningHold_PhotonUI =
    activeShipTreeEntryFromInventoryWindow
        >> Maybe.andThen miningHoldFromInventoryWindowShipEntry
        >> Maybe.map (.uiNode >> containsSelectionIndicatorPhotonUI)
        >> Maybe.withDefault False


inventoryWindowSelectedContainerIsMiningHold_pre_PhotonUI : EveOnline.ParseUserInterface.InventoryWindow -> Bool
inventoryWindowSelectedContainerIsMiningHold_pre_PhotonUI =
    .subCaptionLabelText >> Maybe.map (stringContainsIgnoringCase "mining hold") >> Maybe.withDefault False


selectedContainerFirstItemFromInventoryWindow : EveOnline.ParseUserInterface.InventoryWindow -> Maybe UIElement
selectedContainerFirstItemFromInventoryWindow =
    .selectedContainerInventory
        >> Maybe.andThen .itemsView
        >> Maybe.map
            (\itemsView ->
                case itemsView of
                    EveOnline.ParseUserInterface.InventoryItemsListView { items } ->
                        items

                    EveOnline.ParseUserInterface.InventoryItemsNotListView { items } ->
                        items
            )
        >> Maybe.andThen List.head


miningHoldFromInventoryWindowShipEntry :
    EveOnline.ParseUserInterface.InventoryWindowLeftTreeEntry
    -> Maybe EveOnline.ParseUserInterface.InventoryWindowLeftTreeEntry
miningHoldFromInventoryWindowShipEntry =
    .children
        >> List.map EveOnline.ParseUserInterface.unwrapInventoryWindowLeftTreeEntryChild
        >> List.filter (.text >> stringContainsIgnoringCase "mining hold")
        >> List.head


itemHangarFromInventoryWindow :
    EveOnline.ParseUserInterface.InventoryWindow
    -> Maybe EveOnline.ParseUserInterface.InventoryWindowLeftTreeEntry
itemHangarFromInventoryWindow =
    .leftTreeEntries
        >> List.filter (.text >> stringContainsIgnoringCase "item hangar")
        >> List.head


shipManeuverIsApproaching : ReadingFromGameClient -> Bool
shipManeuverIsApproaching =
    .shipUI
        >> Maybe.andThen .indication
        >> Maybe.andThen .maneuverType
        >> Maybe.map ((==) EveOnline.ParseUserInterface.ManeuverApproach)
        -- If the ship is just floating in space, there might be no indication displayed.
        >> Maybe.withDefault False


uiNodeIsLargeEnoughForClicking : UITreeNodeWithDisplayRegion -> Bool
uiNodeIsLargeEnoughForClicking node =
    3 < node.totalDisplayRegionVisible.width && 3 < node.totalDisplayRegionVisible.height


containsSelectionIndicatorPhotonUI : EveOnline.ParseUserInterface.UITreeNodeWithDisplayRegion -> Bool
containsSelectionIndicatorPhotonUI =
    EveOnline.ParseUserInterface.listDescendantsWithDisplayRegion
        >> List.any
            (.uiNode
                >> (\uiNode ->
                        (uiNode.pythonObjectTypeName
                            |> String.startsWith "SelectionIndicator"
                        )
                            && (uiNode
                                    |> EveOnline.ParseUserInterface.getColorPercentFromDictEntries
                                    |> Maybe.map (.a >> (<) 10)
                                    |> Maybe.withDefault False
                               )
                   )
            )<|MERGE_RESOLUTION|>--- conflicted
+++ resolved
@@ -1,8 +1,4 @@
-<<<<<<< HEAD
 {- EVE Online mining bot version 2023-01-02
-=======
-{- EVE Online mining bot version Gerald 2022-12-13
->>>>>>> 0ed9b804
 
    The bot warps to an asteroid belt, mines there until the mining hold is full, and then docks at a station or structure to unload the ore. It then repeats this cycle until you stop it.
    If no station name or structure name is given with the bot-settings, the bot docks again at the station where it was last docked.
