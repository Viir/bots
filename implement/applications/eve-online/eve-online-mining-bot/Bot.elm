<<<<<<< HEAD
{- EVE Online mining bot version 2025-04-30
=======
{- EVE Online mining bot version 2024-11-15
>>>>>>> e07e6d9c

   This bot automates the complete mining process, including offloading the ore and traveling between the mining spot and the unloading location.

   In addition to the automation, the bot reports performance statistics such as the number of completed cycles and the aggregate volume of mined ore in a standardized format.

   This bot supports configuring multiple mining sites. It picks a random asteroid belt from the solar system menu if no mining site is configured. When the bot settings contain at least one mining site, the bot searches the 'Locations' window and overview windows to find one of the sites and initiate warping the ship there.

   If no station name or structure name is given with the bot-settings, the bot docks again at the station where it was last docked.

   Setup instructions for the EVE Online client:

   + Set the UI language to English.
   + In the ship UI in the 'Options' menu, tick the checkbox for 'Display Module Tooltips'.
   + In Overview window, make asteroids visible.
   + Open one inventory window.
   + If you want to use drones for defense against rats, place them in the drone bay, and open the 'Drones' window.

   ## Configuration Settings

   All settings are optional; you only need them in case the defaults don't fit your use-case.

   + `mining-site` : Name of a mining location, as it appears in the 'Label' column of the 'Locations' window.
   + `unload-station-name` : Name of a station to dock to when the mining hold is full.
   + `unload-structure-name` : Name of a structure to dock to when the mining hold is full.
   + `activate-module-always` : Text found in tooltips of ship modules that should always be active. For example: "shield hardener".
   + `hide-when-neutral-in-local` : Should we hide when a neutral or hostile pilot appears in the local chat? The only supported values are `no` and `yes`.
   + `unload-fleet-hangar-percent` : This will make the bot unload the mining hold at least XX percent full to the fleet hangar, you must be in a fleet with an orca or a rorqual and the fleet hangar must be visible within the inventory window.
   + `dock-when-without-drones` : This will make the bot dock when it's out of drones. The only supported values are `no` and `yes`.
   + `repair-before-undocking` : Repair the ship at the station before undocking. The only supported values are `no` and `yes`.
   + `afterburner-module-text` : Text found in tooltips of the afterburner module.
   + `afterburner-distance-threshold` : Distance threshold (in meters) at which to activate/deactivate the afterburner.

   When using more than one setting, start a new line for each setting in the text input field.
   Here is an example of a complete settings string:

   ```
   mining-site = mining bookmark label
   unload-station-name = Noghere VII - Moon 15
   activate-module-always = shield hardener
   activate-module-always = afterburner
   ```

   The bot searches the configured structure or station name in the 'Locations' window and all overview windows.
   If the destination is not visible in the locations and overview windows, it opens the solar system menu to search for it.
   When using the 'Locations' window, enter the unload station/structure name as it appears in the 'Label' column.

   To learn more about the mining bot, see <https://to.botlab.org/guide/app/eve-online-mining-bot>

-}
{-
   catalog-tags:eve-online,mining
   authors-forum-usernames:viir
-}


module Bot exposing
    ( State
    , botMain
    )

import BotLab.BotInterface_To_Host_2024_10_19 as InterfaceToHost
import Common.Basics exposing (listElementAtWrappedIndex, stringContainsIgnoringCase)
import Common.DecisionPath exposing (describeBranch)
import Common.EffectOnWindow as EffectOnWindow exposing (MouseButton(..))
import Common.PromptParser as PromptParser exposing (IntervalInt)
import Dict
import EveOnline.BotFramework
    exposing
        ( ModuleButtonTooltipMemory
        , OverviewWindowsMemory
        , ReadingFromGameClient
        , ShipModulesMemory
        , UIElement
        , localChatWindowFromUserInterface
        , menuCascadeCompleted
        , mouseClickOnUIElement
        , shipUIIndicatesShipIsWarpingOrJumping
        , uiNodeVisibleRegionLargeEnoughForClicking
        , useMenuEntryInLastContextMenuInCascade
        , useMenuEntryWithTextContaining
        , useMenuEntryWithTextContainingFirstOf
        , useMenuEntryWithTextEqual
        , useRandomMenuEntry
        )
import EveOnline.BotFrameworkSeparatingMemory
    exposing
        ( DecisionPathNode
        , EndDecisionPathStructure(..)
        , askForHelpToGetUnstuck
        , branchDependingOnDockedOrInSpace
        , clickModuleButtonButWaitIfClickedInPreviousStep
        , decideActionForCurrentStep
        , ensureInfoPanelLocationInfoIsExpanded
        , ensureOverviewsSorted
        , useContextMenuCascade
        , useContextMenuCascadeOnListSurroundingsButton
        , useContextMenuCascadeOnOverviewEntry
        , waitForProgressInGame
        )
import EveOnline.ParseUserInterface
    exposing
        ( OverviewWindowEntry
        , centerFromDisplayRegion
        , getAllContainedDisplayTextsWithRegion
        )
import List.Extra
import Maybe.Extra
import Regex
import Result.Extra


{-| Sources for the defaults:

  - <https://forum.botlab.org/t/mining-bot-wont-approach/3162>

-}
defaultBotSettings : BotSettings
defaultBotSettings =
    { runAwayShieldHitpointsThresholdPercent = 70
    , unloadStationNames = []
    , unloadStructureNames = []
    , unloadFleetHangarPercent = -1
    , unloadMiningHoldPercent = 99
    , activateModulesAlways = []
    , hideWhenNeutralInLocal = Nothing
    , dockWhenWithoutDrones = Nothing
    , repairBeforeUndocking = Nothing
    , targetingRange = 8000
    , miningModuleRange = 5000
    , botStepDelayMilliseconds = { minimum = 1300, maximum = 1500 }
    , selectInstancePilotName = Nothing
    , includeAsteroidPatterns = []
    , miningSites = []
<<<<<<< HEAD
    , afterburnerModuleText = Nothing
    , afterburnerDistanceThreshold = Nothing
=======
    , compressFromMiningHold = PromptParser.No
>>>>>>> e07e6d9c
    }


parseBotSettings : String -> Result String BotSettings
parseBotSettings =
    PromptParser.parseSimpleListOfAssignmentsSeparatedByNewlines
        ([ ( "run-away-shield-hitpoints-threshold-percent"
           , { alternativeNames = []
             , description = "Threshold of shield hitpoints in percent to trigger running away."
             , valueParser =
                PromptParser.valueTypeInteger
                    (\threshold settings -> { settings | runAwayShieldHitpointsThresholdPercent = threshold })
             }
           )
         , ( "unload-station-name"
           , { alternativeNames = []
             , description = "Name of a station to dock to when the mining hold is full."
             , valueParser =
                PromptParser.valueTypeString
                    (\stationName settings ->
                        { settings
                            | unloadStationNames = String.trim stationName :: settings.unloadStationNames
                        }
                    )
             }
           )
         , ( "unload-structure-name"
           , { alternativeNames = []
             , description = "Name of a structure to dock to when the mining hold is full."
             , valueParser =
                PromptParser.valueTypeString
                    (\structureName settings ->
                        { settings
                            | unloadStructureNames = String.trim structureName :: settings.unloadStructureNames
                        }
                    )
             }
           )
         , ( "unload-fleet-hangar-percent"
           , { alternativeNames = []
             , description = "This will make the bot to unload the mining hold at least XX percent full to the fleet hangar, you must be in a fleet with an orca or a rorqual and the fleet hangar must be visible within the inventory window."
             , valueParser =
                PromptParser.valueTypeInteger
                    (\fleetHangarPercent settings -> { settings | unloadFleetHangarPercent = fleetHangarPercent })
             }
           )
         , ( "unload-mining-hold-percent"
           , { alternativeNames = []
             , description = "When the mining hold is filled at least this much, we start unloading the ore."
             , valueParser =
                PromptParser.valueTypeInteger
                    (\percent settings -> { settings | unloadMiningHoldPercent = percent })
             }
           )
         , ( "activate-module-always"
           , { alternativeNames = []
             , description = "Text found in tooltips of ship modules that should always be active. For example: 'shield hardener'."
             , valueParser =
                PromptParser.valueTypeString
                    (\moduleName settings -> { settings | activateModulesAlways = moduleName :: settings.activateModulesAlways })
             }
           )
         , ( "hide-when-neutral-in-local"
           , { alternativeNames = []
             , description = "Should we hide when a neutral or hostile pilot appears in the local chat? The only supported values are `no` and `yes`."
             , valueParser =
                PromptParser.valueTypeYesOrNo
                    (\hide settings -> { settings | hideWhenNeutralInLocal = Just hide })
             }
           )
         , ( "dock-when-without-drones"
           , { alternativeNames = []
             , description = "This will make the bot dock when it's out of drones. The only supported values are `no` and `yes`."
             , valueParser =
                PromptParser.valueTypeYesOrNo
                    (\without settings -> { settings | dockWhenWithoutDrones = Just without })
             }
           )
         , ( "repair-before-undocking"
           , { alternativeNames = []
             , description = "Repair the ship at the station before undocking. The only supported values are `no` and `yes`."
             , valueParser =
                PromptParser.valueTypeYesOrNo
                    (\repair settings -> { settings | repairBeforeUndocking = Just repair })
             }
           )
         , ( "targeting-range"
           , { alternativeNames = []
             , description = "Distance under which we try to target an object in space."
             , valueParser =
                PromptParser.valueTypeInteger
                    (\range settings -> { settings | targetingRange = range })
             }
           )
         , ( "mining-module-range"
           , { alternativeNames = []
             , description = "Range of the mining modules in the current ship fitting."
             , valueParser =
                PromptParser.valueTypeInteger
                    (\range settings -> { settings | miningModuleRange = range })
             }
           )
         , ( "select-instance-pilot-name"
           , { alternativeNames = []
             , description = "Name of EVE Online character to search for when selecting an instance of the game client."
             , valueParser =
                PromptParser.valueTypeString
                    (\pilotName settings -> { settings | selectInstancePilotName = Just pilotName })
             }
           )
         , ( "bot-step-delay"
           , { alternativeNames = []
             , description = "Minimum time between starting bot steps in milliseconds. You can also specify a range like `1000 - 2000`. The bot then picks a random value in this range."
             , valueParser =
                PromptParser.parseIntervalIntFromPointOrIntervalString
                    >> Result.map
                        (\delay settings -> { settings | botStepDelayMilliseconds = delay })
             }
           )
         , ( "include-asteroid-pattern"
           , { alternativeNames = []
             , description = "Names of asteroids to select for mining. Can be used multiple times. If the setting is used zero times, we mine all kinds of asteroids."
             , valueParser =
                PromptParser.valueTypeString
                    (\pattern settings ->
                        { settings | includeAsteroidPatterns = pattern :: settings.includeAsteroidPatterns }
                    )
             }
           )
         , ( "mining-site"
           , { alternativeNames = [ "mining-site-location" ]
             , description = "Name of a mining site as it appears in the 'Locations' window or under 'Locations' in the solar system surroundings menu."
             , valueParser =
                PromptParser.valueTypeString
                    (\miningSite settings ->
                        { settings | miningSites = List.concat [ settings.miningSites, [ miningSite ] ] }
                    )
             }
           )
<<<<<<< HEAD
         , ( "afterburner-module-text"
           , { alternativeNames = []
             , description = "Text found in tooltips of the afterburner module."
             , valueParser =
                PromptParser.valueTypeString
                    (\moduleName settings -> { settings | afterburnerModuleText = Just moduleName })
             }
           )
         , ( "afterburner-distance-threshold"
           , { alternativeNames = []
             , description = "Distance threshold (in meters) to trigger the afterburner activation."
             , valueParser =
                PromptParser.valueTypeInteger
                    (\distance settings -> { settings | afterburnerDistanceThreshold = Just distance })
=======
         , ( "compress-from-mining-hold"
           , { alternativeNames = []
             , description = "Compress items from the mining hold, when the mining hold is filled at least 75 %. The only supported values are `no` and `yes`."
             , valueParser =
                PromptParser.valueTypeYesOrNo
                    (\compress settings -> { settings | compressFromMiningHold = compress })
>>>>>>> e07e6d9c
             }
           )
         ]
            |> Dict.fromList
        )
        defaultBotSettings


goodStandingPatterns : List String
goodStandingPatterns =
    [ "good standing", "excellent standing", "is in your" ]


dockWhenDroneWindowInvisibleCount : Int
dockWhenDroneWindowInvisibleCount =
    4


type alias BotSettings =
    { runAwayShieldHitpointsThresholdPercent : Int
    , unloadStationNames : List String
    , unloadStructureNames : List String
    , unloadFleetHangarPercent : Int
    , unloadMiningHoldPercent : Int
    , activateModulesAlways : List String
    , hideWhenNeutralInLocal : Maybe PromptParser.YesOrNo
    , dockWhenWithoutDrones : Maybe PromptParser.YesOrNo
    , repairBeforeUndocking : Maybe PromptParser.YesOrNo
    , targetingRange : Int
    , miningModuleRange : Int
    , botStepDelayMilliseconds : IntervalInt
    , selectInstancePilotName : Maybe String
    , includeAsteroidPatterns : List String
    , miningSites : List String
<<<<<<< HEAD
    , afterburnerModuleText : Maybe String
    , afterburnerDistanceThreshold : Maybe Int
=======
    , compressFromMiningHold : PromptParser.YesOrNo
>>>>>>> e07e6d9c
    }


type alias BotMemory =
    { lastDockedStationNameFromInfoPanel : Maybe String
    , timesUnloaded : Int
    , volumeUnloadedCubicMeters : Int
    , lastUsedCapacityInMiningHold : Maybe Int
    , shipModules : ShipModulesMemory
    , overviewWindows : OverviewWindowsMemory
    , lastReadingsInSpaceDronesWindowWasVisible : List Bool
    }


type alias BotDecisionContext =
    EveOnline.BotFrameworkSeparatingMemory.StepDecisionContext BotSettings BotMemory


type alias State =
    EveOnline.BotFrameworkSeparatingMemory.StateIncludingFramework BotSettings BotMemory


type alias SelectedAsteroidsFromOverview =
    { clickableAsteroids : List OverviewWindowEntry
    , asteroidMatchingSettings : Maybe ( OverviewWindowEntry, { closeEnoughForMining : Bool } )
    }


miningBotDecisionRoot : BotDecisionContext -> DecisionPathNode
miningBotDecisionRoot context =
    miningBotDecisionRootBeforeApplyingSettings context
        |> EveOnline.BotFrameworkSeparatingMemory.setMillisecondsToNextReadingFromGameBase
            (randomIntFromInterval context context.eventContext.botSettings.botStepDelayMilliseconds)


{-| A first outline of the decision tree for a mining bot came from <https://forum.botlab.org/t/how-to-automate-mining-asteroids-in-eve-online/628/109?u=viir>
-}
miningBotDecisionRootBeforeApplyingSettings : BotDecisionContext -> DecisionPathNode
miningBotDecisionRootBeforeApplyingSettings context =
    generalSetupInUserInterface
        context
        |> Maybe.withDefault
            (branchDependingOnDockedOrInSpace
                { ifDocked =
                    ensureMiningHoldIsSelectedInInventoryWindow
                        context.readingFromGameClient
                        (dockedWithMiningHoldSelected context)
                , ifSeeShipUI =
                    \shipUI ->
                        case returnDronesAndRunAwayIfHitpointsAreTooLowOrWithoutDrones context shipUI of
                            Just toRunAway ->
                                toRunAway

                            Nothing ->
                                continueIfShouldHide
                                    { ifShouldHide =
                                        returnDronesToBay context
                                            |> Maybe.withDefault (dockToUnloadOre context)
                                    }
                                    context
                                    |> Maybe.withDefault
                                        (ensureUserEnabledNameColumnInOverview
                                            { ifEnabled =
                                                ensureMiningHoldIsSelectedInInventoryWindow
                                                    context.readingFromGameClient
                                                    (inSpaceWithMiningHoldSelected context shipUI)
                                            , ifDisabled =
                                                describeBranch
                                                    "Please configure the overview to show objects names."
                                                    askForHelpToGetUnstuck
                                            }
                                            context.readingFromGameClient
                                        )
                }
                context.readingFromGameClient
            )


continueIfShouldHide : { ifShouldHide : DecisionPathNode } -> BotDecisionContext -> Maybe DecisionPathNode
continueIfShouldHide config context =
    case
        context.eventContext
            |> EveOnline.BotFramework.secondsToSessionEnd
            |> Maybe.andThen (nothingFromIntIfGreaterThan 200)
    of
        Just secondsToSessionEnd ->
            Just
                (describeBranch ("Session ends in " ++ (secondsToSessionEnd |> String.fromInt) ++ " seconds.")
                    config.ifShouldHide
                )

        Nothing ->
            case context |> quickMessageHasClusterShutdown of
                Just shutdownMessage ->
                    Just
                        (describeBranch
                            ("Quick Message: " ++ shutdownMessage)
                            config.ifShouldHide
                        )

                Nothing ->
                    if not (context |> shouldHideWhenNeutralInLocal) then
                        Nothing

                    else
                        case context.readingFromGameClient |> localChatWindowFromUserInterface of
                            Nothing ->
                                Just (describeBranch "I don't see the local chat window." askForHelpToGetUnstuck)

                            Just localChatWindow ->
                                let
                                    chatUserHasGoodStanding chatUser =
                                        goodStandingPatterns
                                            |> List.any
                                                (\goodStandingPattern ->
                                                    chatUser.standingIconHint
                                                        |> Maybe.map (stringContainsIgnoringCase goodStandingPattern)
                                                        |> Maybe.withDefault False
                                                )

                                    subsetOfUsersWithNoGoodStanding =
                                        localChatWindow.userlist
                                            |> Maybe.map .visibleUsers
                                            |> Maybe.withDefault []
                                            |> List.filter (chatUserHasGoodStanding >> not)
                                in
                                if 1 < (subsetOfUsersWithNoGoodStanding |> List.length) then
                                    Just (describeBranch "There is an enemy or neutral in local chat." config.ifShouldHide)

                                else
                                    Nothing


shouldHideWhenNeutralInLocal : BotDecisionContext -> Bool
shouldHideWhenNeutralInLocal context =
    case context.eventContext.botSettings.hideWhenNeutralInLocal of
        Just PromptParser.No ->
            False

        Just PromptParser.Yes ->
            True

        Nothing ->
            (context.readingFromGameClient.infoPanelContainer
                |> Maybe.andThen .infoPanelLocationInfo
                |> Maybe.andThen .securityStatusPercent
                |> Maybe.withDefault 0
            )
                < 50


shouldDockWhenWithoutDrones : BotDecisionContext -> Bool
shouldDockWhenWithoutDrones context =
    context.eventContext.botSettings.dockWhenWithoutDrones == Just PromptParser.Yes


shouldRepairBeforeUndocking : BotDecisionContext -> Bool
shouldRepairBeforeUndocking context =
    context.eventContext.botSettings.repairBeforeUndocking == Just PromptParser.Yes


returnDronesAndRunAwayIfHitpointsAreTooLowOrWithoutDrones : BotDecisionContext -> EveOnline.ParseUserInterface.ShipUI -> Maybe DecisionPathNode
returnDronesAndRunAwayIfHitpointsAreTooLowOrWithoutDrones context shipUI =
    let
        returnDronesShieldHitpointsThresholdPercent =
            context.eventContext.botSettings.runAwayShieldHitpointsThresholdPercent + 5

        runAwayWithDescription =
            describeBranch
                ("Shield hitpoints are at " ++ (shipUI.hitpointsPercent.shield |> String.fromInt) ++ "%. Run away.")
                (runAway context)
    in
    if shipUI.hitpointsPercent.shield < context.eventContext.botSettings.runAwayShieldHitpointsThresholdPercent then
        Just runAwayWithDescription

    else if shipUI.hitpointsPercent.shield < returnDronesShieldHitpointsThresholdPercent then
        returnDronesToBay context
            |> Maybe.map
                (describeBranch
                    ("Shield hitpoints are below " ++ (returnDronesShieldHitpointsThresholdPercent |> String.fromInt) ++ "%. Return drones.")
                )
            |> Maybe.withDefault runAwayWithDescription
            |> Just

    else if
        (context |> shouldDockWhenWithoutDrones)
            && shouldDockBecauseDroneWindowWasInvisibleTooLong context.memory
    then
        Just
            (describeBranch "I don't see the drone window, are we out of drones? configured to run away when without a drone. Run to the station!" (dockToUnloadOre context))

    else
        Nothing


generalSetupInUserInterface : BotDecisionContext -> Maybe DecisionPathNode
generalSetupInUserInterface context =
    [ closeMessageBox
    , ensureInfoPanelLocationInfoIsExpanded
    , ensureOverviewsSorted
        { sortColumnName = "Distance", skipSortingWhenNotScrollable = True }
        context.memory.overviewWindows
        >> List.filterMap
            (\( _, ( description, maybeAction ) ) ->
                maybeAction |> Maybe.map (describeBranch description)
            )
        >> List.head
    ]
        |> List.filterMap ((|>) context.readingFromGameClient)
        |> List.head


closeMessageBox : ReadingFromGameClient -> Maybe DecisionPathNode
closeMessageBox readingFromGameClient =
    readingFromGameClient.messageBoxes
        |> List.head
        |> Maybe.map
            (\messageBox ->
                describeBranch "I see a message box to close."
                    (let
                        buttonCanBeUsedToClose button =
                            case button.mainText of
                                Nothing ->
                                    False

                                Just buttonText ->
                                    let
                                        buttonTextLower =
                                            String.toLower buttonText
                                    in
                                    List.member buttonTextLower [ "close", "ok" ]
                     in
                     case List.filter buttonCanBeUsedToClose messageBox.buttons of
                        [] ->
                            describeBranch "I see no way to close this message box." askForHelpToGetUnstuck

                        buttonToUse :: _ ->
                            describeBranch
                                ("Click on button '" ++ (buttonToUse.mainText |> Maybe.withDefault "") ++ "'.")
                                (case mouseClickOnUIElement MouseButtonLeft buttonToUse.uiNode of
                                    Err _ ->
                                        describeBranch "Failed to click" askForHelpToGetUnstuck

                                    Ok clickAction ->
                                        decideActionForCurrentStep clickAction
                                )
                    )
            )


dockedWithMiningHoldSelected : BotDecisionContext -> EveOnline.ParseUserInterface.InventoryWindow -> DecisionPathNode
dockedWithMiningHoldSelected context inventoryWindowWithMiningHoldSelected =
    case inventoryWindowWithMiningHoldSelected |> itemHangarFromInventoryWindow |> Maybe.map .uiNode of
        Nothing ->
            describeBranch "I do not see the item hangar in the inventory." askForHelpToGetUnstuck

        Just itemHangar ->
            case inventoryWindowWithMiningHoldSelected |> selectedContainerFirstItemFromInventoryWindow of
                Nothing ->
                    describeBranch "I see no item in the mining hold. Checking if we should repaired ship and undock."
                        (if
                            (context |> shouldDockWhenWithoutDrones)
                                && shouldDockBecauseDroneWindowWasInvisibleTooLong context.memory
                         then
                            describeBranch "Stay docked because I didn't see the drone window. Are we out of drones?"
                                askForHelpToGetUnstuck

                         else
                            continueIfShouldHide
                                { ifShouldHide =
                                    describeBranch "Stay docked because we should hide." waitForProgressInGame
                                }
                                context
                                |> Maybe.withDefault
                                    (checkAndRepairBeforeUndockingUsingContextMenu context inventoryWindowWithMiningHoldSelected
                                        |> Maybe.withDefault
                                            (undockUsingStationWindow context
                                                { ifCannotReachButton =
                                                    describeBranch "Undock using context menu"
                                                        (undockUsingContextMenu context
                                                            { inventoryWindowWithMiningHoldSelected = inventoryWindowWithMiningHoldSelected }
                                                        )
                                                }
                                            )
                                    )
                        )

                Just itemInInventory ->
                    describeBranch "I see at least one item in the mining hold. Move this to the item hangar."
                        (describeBranch "Drag and drop."
                            (decideActionForCurrentStep
                                (EffectOnWindow.effectsForDragAndDrop
                                    { startLocation = itemInInventory.totalDisplayRegionVisible |> centerFromDisplayRegion
                                    , mouseButton = MouseButtonLeft
                                    , waypointsPositionsInBetween = []
                                    , endLocation = itemHangar.totalDisplayRegionVisible |> centerFromDisplayRegion
                                    }
                                )
                            )
                        )


inSpaceWithMiningHoldSelectedWithFleetHangar : BotDecisionContext -> EveOnline.ParseUserInterface.InventoryWindow -> DecisionPathNode
inSpaceWithMiningHoldSelectedWithFleetHangar _ inventoryWindowWithMiningHoldSelected =
    case
        inventoryWindowWithMiningHoldSelected |> fleetHangarFromInventoryWindow |> Maybe.map .uiNode
    of
        Nothing ->
            describeBranch "I do not see the fleet hangar in the inventory." askForHelpToGetUnstuck

        Just fleetHangarFromInventory ->
            case inventoryWindowWithMiningHoldSelected |> selectedContainerFirstItemFromInventoryWindow of
                Nothing ->
                    describeBranch "I see no item in the mining hold. Click the tree entry representing the fleet Hangar."
                        (mouseClickOnUIElement MouseButtonLeft fleetHangarFromInventory
                            |> Result.Extra.unpack
                                (always (describeBranch "Failed to click" askForHelpToGetUnstuck))
                                decideActionForCurrentStep
                        )

                Just itemInInventory ->
                    describeBranch "I see at least one item in the mining hold. Move this to the fleet hangar."
                        (describeBranch "Drag and drop."
                            (decideActionForCurrentStep
                                (EffectOnWindow.effectsForDragAndDrop
                                    { startLocation = itemInInventory.totalDisplayRegionVisible |> centerFromDisplayRegion
                                    , mouseButton = MouseButtonLeft
                                    , waypointsPositionsInBetween = []
                                    , endLocation = fleetHangarFromInventory.totalDisplayRegionVisible |> centerFromDisplayRegion
                                    }
                                )
                            )
                        )


undockUsingStationWindow :
    BotDecisionContext
    -> { ifCannotReachButton : DecisionPathNode }
    -> DecisionPathNode
undockUsingStationWindow context { ifCannotReachButton } =
    case context.readingFromGameClient.stationWindow of
        Nothing ->
            describeBranch "I do not see the station window." ifCannotReachButton

        Just stationWindow ->
            case stationWindow.undockButton of
                Nothing ->
                    case stationWindow.abortUndockButton of
                        Nothing ->
                            describeBranch "I do not see the undock button." ifCannotReachButton

                        Just _ ->
                            describeBranch "I see we are already undocking." waitForProgressInGame

                Just undockButton ->
                    describeBranch "Click on the button to undock."
                        (mouseClickOnUIElement MouseButtonLeft undockButton
                            |> Result.Extra.unpack
                                (always ifCannotReachButton)
                                decideActionForCurrentStep
                        )


undockUsingContextMenu :
    BotDecisionContext
    -> { inventoryWindowWithMiningHoldSelected : EveOnline.ParseUserInterface.InventoryWindow }
    -> DecisionPathNode
undockUsingContextMenu context { inventoryWindowWithMiningHoldSelected } =
    case inventoryWindowWithMiningHoldSelected |> activeShipTreeEntryFromInventoryWindow of
        Nothing ->
            describeBranch "I do not see the active ship in the inventory window." askForHelpToGetUnstuck

        Just activeShipEntry ->
            useContextMenuCascade
                ( "active ship", activeShipEntry.uiNode )
                (useMenuEntryWithTextContainingFirstOf [ "undock from station" ] menuCascadeCompleted)
                context


checkAndRepairBeforeUndockingUsingContextMenu : BotDecisionContext -> EveOnline.ParseUserInterface.InventoryWindow -> Maybe DecisionPathNode
checkAndRepairBeforeUndockingUsingContextMenu context inventoryWindowWithMiningHoldSelected =
    if not (context |> shouldRepairBeforeUndocking) then
        Nothing

    else
        case context.readingFromGameClient.repairShopWindow of
            Nothing ->
                case inventoryWindowWithMiningHoldSelected |> activeShipTreeEntryFromInventoryWindow of
                    Nothing ->
                        Just (describeBranch "I do not see the active ship in the inventory window." askForHelpToGetUnstuck)

                    Just activeShipEntry ->
                        Just
                            (useContextMenuCascade
                                ( "active ship", activeShipEntry.uiNode )
                                (useMenuEntryWithTextContaining "get repair quote" menuCascadeCompleted)
                                context
                            )

            Just repairShopWindow ->
                let
                    buttonUsed =
                        .mainText
                            >> Maybe.map
                                (String.trim
                                    >> String.toLower
                                    >> (\buttonText -> [ "repair all" ] |> List.member buttonText)
                                )
                            >> Maybe.withDefault False
                in
                case repairShopWindow.items |> List.head of
                    Nothing ->
                        Nothing

                    Just itemToRepair ->
                        Just
                            (describeBranch "There is at least one item to repair."
                                (case mouseClickOnUIElement MouseButtonLeft itemToRepair of
                                    Err _ ->
                                        describeBranch "Failed to click" askForHelpToGetUnstuck

                                    Ok clickItemToRepair ->
                                        case repairShopWindow.buttons |> List.filter buttonUsed |> List.head of
                                            Just btnRepairAll ->
                                                describeBranch "I see the repair all button, I'm going to click it."
                                                    (case mouseClickOnUIElement MouseButtonLeft btnRepairAll.uiNode of
                                                        Err _ ->
                                                            describeBranch "Failed to click" askForHelpToGetUnstuck

                                                        Ok clickButtonToRepair ->
                                                            decideActionForCurrentStep
                                                                ([ clickItemToRepair
                                                                 , clickButtonToRepair
                                                                 ]
                                                                    |> List.concat
                                                                )
                                                    )

                                            Nothing ->
                                                describeBranch
                                                    "I do not see the repair all button."
                                                    askForHelpToGetUnstuck
                                )
                            )


inSpaceWithMiningHoldSelected :
    BotDecisionContext
    -> EveOnline.ParseUserInterface.ShipUI
    -> EveOnline.ParseUserInterface.InventoryWindow
    -> DecisionPathNode
inSpaceWithMiningHoldSelected context shipUI inventoryWindowWithMiningHoldSelected =
    if shipUIIndicatesShipIsWarpingOrJumping shipUI then
        describeBranch "I see we are warping."
            ([ returnDronesToBay context
             , readShipUIModuleButtonTooltips context
             ]
                |> List.filterMap identity
                |> List.head
                |> Maybe.withDefault waitForProgressInGame
            )

    else
        case context |> knownModulesToActivateAlways |> List.filter (Tuple.second >> .isActive >> Maybe.withDefault False >> not) |> List.head of
            Just ( inactiveModuleMatchingText, inactiveModule ) ->
                describeBranch ("I see inactive module '" ++ inactiveModuleMatchingText ++ "' to activate always. Activate it.")
                    (clickModuleButtonButWaitIfClickedInPreviousStep context inactiveModule)

            Nothing ->
                modulesToActivateAlwaysActivated context inventoryWindowWithMiningHoldSelected


modulesToActivateAlwaysActivated :
    BotDecisionContext
    -> EveOnline.ParseUserInterface.InventoryWindow
    -> DecisionPathNode
modulesToActivateAlwaysActivated context inventoryWindowWithMiningHoldSelected =
    case inventoryWindowWithMiningHoldSelected |> capacityGaugeUsedPercent of
        Nothing ->
            describeBranch "I do not see the mining hold capacity gauge." askForHelpToGetUnstuck

        Just fillPercent ->
            let
                describeThresholdToUnload =
                    (context.eventContext.botSettings.unloadMiningHoldPercent |> String.fromInt) ++ "%"

                describeThresholdToUnloadFleetHangar =
                    (context.eventContext.botSettings.unloadFleetHangarPercent |> String.fromInt) ++ "%"

                knownMiningModules =
                    knownMiningModulesFromContext context
            in
            if context.eventContext.botSettings.unloadMiningHoldPercent <= fillPercent then
                describeBranch ("The mining hold is filled at least " ++ describeThresholdToUnload ++ ". Unload the ore.")
                    (returnDronesToBay context
                        |> Maybe.withDefault (dockToUnloadOre context)
                    )

            else if context.eventContext.botSettings.unloadFleetHangarPercent > 0 && context.eventContext.botSettings.unloadFleetHangarPercent <= fillPercent then
                describeBranch ("The mining hold is filled at least " ++ describeThresholdToUnloadFleetHangar ++ ". Unload the ore on fleet hangar.")
                    (ensureMiningHoldIsSelectedInInventoryWindow
                        context.readingFromGameClient
                        (inSpaceWithMiningHoldSelectedWithFleetHangar context)
                    )

            else
                case selectAsteroidsFromOverview context of
                    Err err ->
                        describeBranch ("Failed to select asteroids from overview: " ++ err)
                            (dockToUnloadOre context)

                    Ok selectedAsteroids ->
                        describeBranch
                            ("The mining hold is not yet filled "
                                ++ describeThresholdToUnload
                                ++ ". Get more ore."
                            )
                            (case
                                context.readingFromGameClient.targets
                                    |> List.sortBy
                                        (\target ->
                                            if target.isActiveTarget then
                                                0

                                            else
                                                1
                                        )
                                    |> List.head
                             of
                                Nothing ->
                                    describeBranch "I see no locked target."
                                        (travelToMiningSiteAndLaunchDronesAndTargetAsteroid selectedAsteroids context)

                                Just nextTarget ->
                                    unlockTargetsNotForMining context
                                        |> Maybe.withDefault
                                            (describeBranch "I see a locked target."
                                                (ensureTargetIsInMiningRange
                                                    context
                                                    nextTarget
                                                    { whenInRange =
                                                        if shipManeuverIsApproaching context.readingFromGameClient then
                                                            describeBranch "Minable asteroid is close enough to stop the ship"
                                                                ([ EffectOnWindow.KeyDown EffectOnWindow.vkey_CONTROL
                                                                 , EffectOnWindow.KeyDown EffectOnWindow.vkey_SPACE
                                                                 , EffectOnWindow.KeyUp EffectOnWindow.vkey_CONTROL
                                                                 , EffectOnWindow.KeyUp EffectOnWindow.vkey_SPACE
                                                                 ]
                                                                    |> decideActionForCurrentStep
                                                                )

                                                        else
                                                            case
                                                                knownMiningModules
                                                                    |> List.filter (.isActive >> Maybe.withDefault False >> not)
                                                                    |> List.head
                                                            of
                                                                Nothing ->
                                                                    describeBranch
                                                                        (if knownMiningModules == [] then
                                                                            "Found no mining modules so far."

                                                                         else
                                                                            "All known mining modules found so far are active."
                                                                        )
                                                                        (case readShipUIModuleButtonTooltips context of
<<<<<<< HEAD
                                                                            Just readAction ->
                                                                                readAction

                                                                            Nothing ->
                                                                                case deactivateAfterburner context of
                                                                                    Just deactivateAfterburnerAction ->
                                                                                        describeBranch "Deactivate afterburner."
                                                                                            deactivateAfterburnerAction

                                                                                    Nothing ->
                                                                                        waitForProgressInGame
=======
                                                                            Just readTooltips ->
                                                                                readTooltips

                                                                            Nothing ->
                                                                                compressAndStackAllIfConditionsMet
                                                                                    context
                                                                                    inventoryWindowWithMiningHoldSelected
                                                                                    { miningHoldFillPercent = fillPercent
                                                                                    , ifNothingToCompress = waitForProgressInGame
                                                                                    }
>>>>>>> e07e6d9c
                                                                        )

                                                                Just inactiveModule ->
                                                                    describeBranch "I see an inactive mining module. Activate it."
                                                                        (clickModuleButtonButWaitIfClickedInPreviousStep
                                                                            context
                                                                            inactiveModule
                                                                        )
<<<<<<< HEAD
                                                    }
=======
                                                        }
                                                    )
>>>>>>> e07e6d9c
                                                )
                                            )
                            )


ensureTargetIsInMiningRange :
    BotDecisionContext
    -> EveOnline.ParseUserInterface.Target
    -> { whenInRange : DecisionPathNode }
    -> DecisionPathNode
ensureTargetIsInMiningRange context target { whenInRange } =
    case readDistanceOfTargetInMeters target of
        Err err ->
            describeBranch ("Failed to read distance of target: " ++ err)
                askForHelpToGetUnstuck

        Ok distanceMeters ->
            if distanceMeters <= context.eventContext.botSettings.miningModuleRange then
                whenInRange

            else
                let
                    approachCommand =
                        useContextMenuCascade
                            ( "targeted object", target.uiNode )
                            (useMenuEntryWithTextContaining "approach" menuCascadeCompleted)
                            context
                in
                describeBranch ("Target is " ++ String.fromInt distanceMeters ++ " meters away. Approach it.")
                    (if shipManeuverIsApproaching context.readingFromGameClient then
                        case activateAfterburnerIfNeeded context distanceMeters of
                            Just afterburnerActivation ->
                                describeBranch "Afterburner is not active. Activate it."
                                    afterburnerActivation

                            Nothing ->
                                approachCommand

                     else
                        approachCommand
                    )


deactivateAfterburner : BotDecisionContext -> Maybe DecisionPathNode
deactivateAfterburner context =
    let
        afterburnerModules =
            knownAfterburnerModulesFromContext context

        activeAfterburnerModules =
            afterburnerModules
                |> List.filter
                    (\moduleButton ->
                        case moduleButton.isActive of
                            Nothing ->
                                False

                            Just isActive ->
                                isActive
                    )
    in
    case activeAfterburnerModules of
        [] ->
            Nothing

        activeModule :: _ ->
            Just (clickModuleButtonButWaitIfClickedInPreviousStep context activeModule)


activateAfterburnerIfNeeded : BotDecisionContext -> Int -> Maybe DecisionPathNode
activateAfterburnerIfNeeded context distance =
    let
        afterburnerModules =
            knownAfterburnerModulesFromContext context

        isActive m =
            m.isActive |> Maybe.withDefault False
    in
    case context.eventContext.botSettings.afterburnerDistanceThreshold of
        Just threshold ->
            if distance > threshold then
                case List.filter (not << isActive) afterburnerModules |> List.head of
                    Just inactiveModule ->
                        Just
                            (describeBranch
                                ("Distance to target is "
                                    ++ String.fromInt distance
                                    ++ "m, above "
                                    ++ String.fromInt threshold
                                    ++ "m. Activating afterburner."
                                )
                                (clickModuleButtonButWaitIfClickedInPreviousStep context inactiveModule)
                            )

                    Nothing ->
                        Nothing

            else
                Nothing

        Nothing ->
            Nothing


readDistanceOfTargetInMeters : EveOnline.ParseUserInterface.Target -> Result String Int
readDistanceOfTargetInMeters target =
    {- Example seen in session-recording-2023-04-22T21-26-45.zip:
       0 = "<center>Asteroid (Golden"
       1 = "<center>Omber)"
       2 = "<center>23 km"
    -}
    target.textsTopToBottom
        |> List.reverse
        |> List.concatMap (String.split ">")
        |> List.filterMap (EveOnline.ParseUserInterface.parseOverviewEntryDistanceInMetersFromText >> Result.toMaybe)
        |> List.head
        |> Maybe.map Ok
        |> Maybe.withDefault
            (Err
                ("Found no matching text in "
                    ++ String.fromInt (List.length target.textsTopToBottom)
                    ++ " lines ("
                    ++ String.join ", " target.textsTopToBottom
                    ++ ")."
                )
            )


unlockTargetsNotForMining : BotDecisionContext -> Maybe DecisionPathNode
unlockTargetsNotForMining context =
    let
        targetsToUnlock =
            context.readingFromGameClient.targets
                |> List.filter (.textsTopToBottom >> List.any (stringContainsIgnoringCase "asteroid") >> not)
    in
    targetsToUnlock
        |> List.head
        |> Maybe.map
            (\targetToUnlock ->
                describeBranch
                    ("I see a target not for mining: '"
                        ++ (targetToUnlock.textsTopToBottom |> String.join " ")
                        ++ "'. Unlock this target."
                    )
                    (useContextMenuCascade
                        ( "target", targetToUnlock.barAndImageCont |> Maybe.withDefault targetToUnlock.uiNode )
                        (useMenuEntryWithTextContaining "unlock" menuCascadeCompleted)
                        context
                    )
            )


travelToMiningSiteAndLaunchDronesAndTargetAsteroid : SelectedAsteroidsFromOverview -> BotDecisionContext -> DecisionPathNode
travelToMiningSiteAndLaunchDronesAndTargetAsteroid selectedAsteroids context =
    let
        continueWithWarpToMiningSite =
            returnDronesToBay context
                |> Maybe.withDefault (warpToMiningSite context)
    in
    case selectedAsteroids.asteroidMatchingSettings of
        Nothing ->
            case selectedAsteroids.clickableAsteroids of
                [] ->
                    describeBranch "I see no clickable asteroid in the overview. Warp to mining site."
                        continueWithWarpToMiningSite

                clickableAsteroids ->
                    describeBranch
                        ("I see "
                            ++ String.fromInt (List.length clickableAsteroids)
                            ++ "clickable asteroids in the overview. But none of these matches the filter from settings. Warp to other mining site."
                        )
                        continueWithWarpToMiningSite

        Just ( asteroidInOverview, _ ) ->
            describeBranch ("Choosing asteroid '" ++ (asteroidInOverview.objectName |> Maybe.withDefault "Nothing") ++ "'")
                (warpToOverviewEntryIfFarEnough context asteroidInOverview
                    |> Maybe.withDefault
                        (launchDrones context
                            |> Maybe.withDefault
                                (lockTargetFromOverviewEntryAndEnsureIsInRange
                                    context
                                    (min context.eventContext.botSettings.targetingRange
                                        context.eventContext.botSettings.miningModuleRange
                                    )
                                    asteroidInOverview
                                )
                        )
                )


selectAsteroidsFromOverview : BotDecisionContext -> Result String SelectedAsteroidsFromOverview
selectAsteroidsFromOverview context =
    let
        clickableAsteroids =
            clickableAsteroidsFromOverviewWindow context.readingFromGameClient

        continueWithAsteroidMatchingSettings asteroidMatchingSettings =
            Ok
                { clickableAsteroids = clickableAsteroids
                , asteroidMatchingSettings = asteroidMatchingSettings
                }
    in
    clickableAsteroids
        |> List.filter (asteroidOverviewEntryMatchesSettings context.eventContext.botSettings)
        |> List.sortBy (.uiNode >> .totalDisplayRegion >> .y)
        |> List.sortBy (.objectDistanceInMeters >> Result.withDefault 9999999)
        |> List.head
        |> Maybe.map
            (\overviewEntry ->
                overviewEntry.objectDistanceInMeters
                    |> Result.mapError
                        ((++)
                            ("Failed to read the distance on overview entry "
                                ++ (overviewEntry.objectName |> Maybe.withDefault "")
                                ++ ": "
                            )
                        )
                    |> Result.andThen
                        (\distanceInMeters ->
                            ( overviewEntry
                            , { closeEnoughForMining =
                                    distanceInMeters
                                        <= min context.eventContext.botSettings.targetingRange
                                            context.eventContext.botSettings.miningModuleRange
                              }
                            )
                                |> Just
                                |> continueWithAsteroidMatchingSettings
                        )
            )
        |> Maybe.withDefault (continueWithAsteroidMatchingSettings Nothing)


warpToOverviewEntryIfFarEnough : BotDecisionContext -> OverviewWindowEntry -> Maybe DecisionPathNode
warpToOverviewEntryIfFarEnough context destinationOverviewEntry =
    case destinationOverviewEntry.objectDistanceInMeters of
        Ok distanceInMeters ->
            if distanceInMeters <= 150000 then
                Nothing

            else
                Just
                    (describeBranch "Far enough to use Warp"
                        (returnDronesToBay context
                            |> Maybe.withDefault
                                (useContextMenuCascadeOnOverviewEntry
                                    (useMenuEntryWithTextContaining "Warp to Within"
                                        (useMenuEntryWithTextContaining "Within 0 m" menuCascadeCompleted)
                                    )
                                    destinationOverviewEntry
                                    context
                                )
                        )
                    )

        Err error ->
            Just (describeBranch ("Failed to read the distance: " ++ error) askForHelpToGetUnstuck)


ensureMiningHoldIsSelectedInInventoryWindow : ReadingFromGameClient -> (EveOnline.ParseUserInterface.InventoryWindow -> DecisionPathNode) -> DecisionPathNode
ensureMiningHoldIsSelectedInInventoryWindow readingFromGameClient continueWithInventoryWindow =
    case readingFromGameClient |> inventoryWindowWithMiningHoldSelectedFromGameClient of
        Just inventoryWindow ->
            continueWithInventoryWindow inventoryWindow

        Nothing ->
            case readingFromGameClient.inventoryWindows |> List.head of
                Nothing ->
                    case findInventoryButtonInNeocom readingFromGameClient of
                        Just inventoryButton ->
                            describeBranch "Opening the inventory window."
                                (case mouseClickOnUIElement MouseButtonLeft inventoryButton of
                                    Err _ ->
                                        describeBranch "Failed to click inventory button" askForHelpToGetUnstuck

                                    Ok clickAction ->
                                        decideActionForCurrentStep clickAction
                                )

                        Nothing ->
                            describeBranch "Could not find the inventory button in the Neocom." askForHelpToGetUnstuck

                Just inventoryWindow ->
                    describeBranch
                        "mining hold is not selected. Select the mining hold."
                        (case inventoryWindow |> activeShipTreeEntryFromInventoryWindow of
                            Nothing ->
                                describeBranch "I do not see the active ship in the inventory." askForHelpToGetUnstuck

                            Just activeShipTreeEntry ->
                                let
                                    maybeMiningHoldTreeEntry =
                                        activeShipTreeEntry
                                            |> miningHoldFromInventoryWindowShipEntry
                                in
                                case maybeMiningHoldTreeEntry of
                                    Nothing ->
                                        describeBranch "I do not see the mining hold under the active ship in the inventory."
                                            (case activeShipTreeEntry.toggleBtn of
                                                Nothing ->
                                                    describeBranch "I do not see the toggle button to expand the active ship tree entry."
                                                        askForHelpToGetUnstuck

                                                Just toggleBtn ->
                                                    describeBranch "Click the toggle button to expand."
                                                        (mouseClickOnUIElement MouseButtonLeft toggleBtn
                                                            |> Result.Extra.unpack
                                                                (always (describeBranch "Failed to click" askForHelpToGetUnstuck))
                                                                decideActionForCurrentStep
                                                        )
                                            )

                                    Just miningHoldTreeEntry ->
                                        describeBranch "Click the tree entry representing the mining hold."
                                            (mouseClickOnUIElement MouseButtonLeft miningHoldTreeEntry.uiNode
                                                |> Result.Extra.unpack
                                                    (always (describeBranch "Failed to click" askForHelpToGetUnstuck))
                                                    decideActionForCurrentStep
                                            )
                        )


{-| Returns the inventory button in the neocom (Ready to be clicked on)
-}
findInventoryButtonInNeocom : ReadingFromGameClient -> Maybe UIElement
findInventoryButtonInNeocom readingFromGameClient =
    case readingFromGameClient.neocom of
        Nothing ->
            Nothing

        Just insideNeoCom ->
            insideNeoCom.inventoryButton


lockTargetFromOverviewEntryAndEnsureIsInRange : BotDecisionContext -> Int -> OverviewWindowEntry -> DecisionPathNode
lockTargetFromOverviewEntryAndEnsureIsInRange context rangeInMeters overviewEntry =
    case overviewEntry.objectDistanceInMeters of
        Ok distanceInMeters ->
            if distanceInMeters <= rangeInMeters then
                if overviewEntry.commonIndications.targetedByMe || overviewEntry.commonIndications.targeting then
                    describeBranch "Locking target is in progress, wait for completion." waitForProgressInGame

                else
                    describeBranch "Object is in range. Lock target."
                        (lockTargetFromOverviewEntry overviewEntry context)

            else
                describeBranch ("Object is not in range (" ++ (distanceInMeters |> String.fromInt) ++ " meters away). Approach.")
                    (if shipManeuverIsApproaching context.readingFromGameClient then
                        describeBranch "I see we already approach." waitForProgressInGame

                     else
                        useContextMenuCascadeOnOverviewEntry
                            (useMenuEntryWithTextContaining "approach" menuCascadeCompleted)
                            overviewEntry
                            context
                    )

        Err error ->
            describeBranch ("Failed to read the distance: " ++ error) askForHelpToGetUnstuck


lockTargetFromOverviewEntry : OverviewWindowEntry -> BotDecisionContext -> DecisionPathNode
lockTargetFromOverviewEntry overviewEntry context =
    describeBranch
        ("Lock target from overview entry '"
            ++ (overviewEntry.objectName |> Maybe.withDefault "")
            ++ "' ("
            ++ (overviewEntry.objectDistance |> Maybe.withDefault "")
            ++ ")"
        )
        (useContextMenuCascadeOnOverviewEntry
            (useMenuEntryWithTextEqual "Lock target" menuCascadeCompleted)
            overviewEntry
            context
        )


dockToStationOrStructureWithMatchingName :
    { namesFromSettingOrInfoPanel : List String }
    -> BotDecisionContext
    ->
        { viaLocationsWindow : Maybe DecisionPathNode
        , viaOverview : Maybe DecisionPathNode
        , viaSolarSystemMenu : () -> DecisionPathNode
        }
dockToStationOrStructureWithMatchingName { namesFromSettingOrInfoPanel } context =
    let
        destNamesSimplified : List String
        destNamesSimplified =
            List.map
                simplifyStationOrStructureNameFromSettingsBeforeComparingToMenuEntry
                namesFromSettingOrInfoPanel

        {-
           2023-01-11 Observation by Dean: Text in surroundings context menu entry sometimes wraps station name in XML tags:
           <color=#FF58A7BF>Niyabainen IV - M1 - Caldari Navy Assembly Plant</color>
        -}
        displayTextRepresentsMatchingStation : String -> Bool
        displayTextRepresentsMatchingStation displayName =
            let
                displayNameSimplified =
                    simplifyStationOrStructureNameFromSettingsBeforeComparingToMenuEntry
                        displayName
            in
            List.any
                (\destName ->
                    String.contains destName displayNameSimplified
                )
                destNamesSimplified
    in
    useContextMenuOnLocationWithMatchingName
        displayTextRepresentsMatchingStation
        (useMenuEntryWithTextContaining "dock" menuCascadeCompleted)
        context


useContextMenuOnLocationWithMatchingName :
    (String -> Bool)
    -> EveOnline.BotFramework.UseContextMenuCascadeNode
    -> BotDecisionContext
    ->
        { viaLocationsWindow : Maybe DecisionPathNode
        , viaOverview : Maybe DecisionPathNode
        , viaSolarSystemMenu : () -> DecisionPathNode
        }
useContextMenuOnLocationWithMatchingName nameMatches useMenu context =
    let
        viaLocationsWindow : Maybe DecisionPathNode
        viaLocationsWindow =
            case context.readingFromGameClient.locationsWindow of
                Nothing ->
                    Nothing

                Just locationsWindow ->
                    case
                        locationsWindow.placeEntries
                            |> List.filter (.mainText >> nameMatches)
                            |> List.head
                    of
                        Nothing ->
                            Nothing

                        Just placeEntry ->
                            Just
                                (EveOnline.BotFrameworkSeparatingMemory.useContextMenuCascade
                                    ( placeEntry.mainText, placeEntry.uiNode )
                                    useMenu
                                    context
                                )

        matchingOverviewEntry : Maybe OverviewWindowEntry
        matchingOverviewEntry =
            context.readingFromGameClient.overviewWindows
                |> List.concatMap .entries
                |> List.filter
                    (.objectName
                        >> Maybe.map nameMatches
                        >> Maybe.withDefault False
                    )
                |> List.head

        viaOverview =
            case matchingOverviewEntry of
                Just overviewEntry ->
                    Just
                        (EveOnline.BotFrameworkSeparatingMemory.useContextMenuCascadeOnOverviewEntry
                            useMenu
                            overviewEntry
                            context
                        )

                Nothing ->
                    Nothing
    in
    { viaLocationsWindow = viaLocationsWindow
    , viaOverview = viaOverview
    , viaSolarSystemMenu =
        \() ->
            let
                overviewWindowScrollControls =
                    context.readingFromGameClient.overviewWindows
                        |> List.filterMap .scrollControls
                        |> List.head
            in
            overviewWindowScrollControls
                |> Maybe.andThen scrollDown
                |> Maybe.withDefault
                    (useContextMenuCascadeOnListSurroundingsButton
                        (useMenuEntryWithTextContainingFirstOf
                            [ "locations" ]
                            (useMenuEntryInLastContextMenuInCascade
                                { describeChoice = "select using the configured predicate"
                                , chooseEntry =
                                    List.filter (.text >> nameMatches)
                                        >> List.head
                                }
                                useMenu
                            )
                        )
                        context
                    )
    }


scrollDown : EveOnline.ParseUserInterface.ScrollControls -> Maybe DecisionPathNode
scrollDown scrollControls =
    case scrollControls.scrollHandle of
        Nothing ->
            Nothing

        Just scrollHandle ->
            let
                scrollControlsTotalDisplayRegion =
                    scrollControls.uiNode.totalDisplayRegion

                scrollControlsBottom =
                    scrollControlsTotalDisplayRegion.y + scrollControlsTotalDisplayRegion.height

                freeHeightAtBottom =
                    scrollControlsBottom
                        - (scrollHandle.totalDisplayRegion.y + scrollHandle.totalDisplayRegion.height)
            in
            if 10 < freeHeightAtBottom then
                Just
                    (describeBranch "Click at scroll control bottom"
                        (decideActionForCurrentStep
                            (EffectOnWindow.effectsMouseClickAtLocation
                                EffectOnWindow.MouseButtonLeft
                                { x = scrollControlsTotalDisplayRegion.x + 3
                                , y = scrollControlsBottom - 8
                                }
                                ++ [ EffectOnWindow.KeyDown EffectOnWindow.vkey_END
                                   , EffectOnWindow.KeyUp EffectOnWindow.vkey_END
                                   ]
                            )
                        )
                    )

            else
                Nothing


{-| Prepare a station name or structure name coming from bot-settings for comparing with menu entries.

  - The user could take the name from the info panel:
    The names sometimes differ between info panel and menu entries: 'Moon 7' can become 'M7'.

  - Do not distinguish between the comma and period characters:
    Besides the similar visual appearance, also because of the limitations of popular bot-settings parsing frameworks.
    The user can remove a comma or replace it with a full stop/period, whatever looks better.

-}
simplifyStationOrStructureNameFromSettingsBeforeComparingToMenuEntry : String -> String
simplifyStationOrStructureNameFromSettingsBeforeComparingToMenuEntry =
    String.toLower
        >> String.replace "moon " "m"
        >> String.replace "," ""
        >> String.replace "." ""
        >> String.trim


dockToStationOrStructureUsingSurroundingsButtonMenu :
    { prioritizeStructures : Bool
    , describeChoice : String
    , chooseEntry : List EveOnline.ParseUserInterface.ContextMenuEntry -> Maybe EveOnline.ParseUserInterface.ContextMenuEntry
    }
    -> BotDecisionContext
    -> DecisionPathNode
dockToStationOrStructureUsingSurroundingsButtonMenu { prioritizeStructures, describeChoice, chooseEntry } =
    useContextMenuCascadeOnListSurroundingsButton
        (useMenuEntryWithTextContainingFirstOf
            ([ "stations", "structures" ]
                |> (if prioritizeStructures then
                        List.reverse

                    else
                        identity
                   )
            )
            (useMenuEntryInLastContextMenuInCascade { describeChoice = describeChoice, chooseEntry = chooseEntry }
                (useMenuEntryWithTextContaining "dock" menuCascadeCompleted)
            )
        )


warpToMiningSite : BotDecisionContext -> DecisionPathNode
warpToMiningSite context =
    case context.eventContext.botSettings.miningSites of
        [] ->
            warpToRandomAsteroidBelt context

        miningSites ->
            let
                miningSitesSimplified : List String
                miningSitesSimplified =
                    List.map
                        simplifyStationOrStructureNameFromSettingsBeforeComparingToMenuEntry
                        miningSites

                travelOptions =
                    useContextMenuOnLocationWithMatchingName
                        (\displayName ->
                            List.any
                                (\miningSite ->
                                    String.contains
                                        miningSite
                                        (simplifyStationOrStructureNameFromSettingsBeforeComparingToMenuEntry
                                            displayName
                                        )
                                )
                                miningSitesSimplified
                        )
                        (useMenuEntryWithTextContaining "Warp to"
                            (useMenuEntryWithTextContaining "Within 0 m" menuCascadeCompleted)
                        )
                        context
            in
            case travelOptions.viaLocationsWindow of
                Just viaLocationsWindow ->
                    viaLocationsWindow

                Nothing ->
                    case travelOptions.viaOverview of
                        Just viaOverview ->
                            viaOverview

                        Nothing ->
                            describeBranch "I do not see a matching name in the Locations or overview windows. Therefore, we are falling back to the solar system menu."
                                (travelOptions.viaSolarSystemMenu ())


warpToRandomAsteroidBelt : BotDecisionContext -> DecisionPathNode
warpToRandomAsteroidBelt context =
    useContextMenuCascadeOnListSurroundingsButton
        (useMenuEntryWithTextContaining "asteroid belts"
            (useRandomMenuEntry (context.randomIntegers |> List.head |> Maybe.withDefault 0)
                (useMenuEntryWithTextContaining "Warp to"
                    (useMenuEntryWithTextContaining "Within 0 m" menuCascadeCompleted)
                )
            )
        )
        context


runAway : BotDecisionContext -> DecisionPathNode
runAway context =
    let
        defaultRoute : () -> DecisionPathNode
        defaultRoute () =
            dockToRandomStationOrStructure context
    in
    case unloadStationOrStructureNames context of
        [] ->
            defaultRoute ()

        stationAndStructureNames ->
            {-
               Prioritize unload station and overview entry, because that will be faster than using the surroundings button menu. If that fails, fall back to surroundings menu.
               <https://forum.botlab.org/t/the-mining-robot-cant-find-its-way-home/4922/4>
            -}
            let
                routesToStation =
                    dockToStationOrStructureWithMatchingName
                        { namesFromSettingOrInfoPanel = stationAndStructureNames }
                        context
            in
            case routesToStation.viaLocationsWindow of
                Just viaLocationsWindow ->
                    viaLocationsWindow

                Nothing ->
                    case routesToStation.viaOverview of
                        Just viaOverview ->
                            viaOverview

                        Nothing ->
                            defaultRoute ()


dockToUnloadOre : BotDecisionContext -> DecisionPathNode
dockToUnloadOre context =
    case unloadStationOrStructureNames context of
        [] ->
            describeBranch
                "At which station should I dock?. There is no station or structure name configured and I was never docked in a station in this session."
                askForHelpToGetUnstuck

        stationAndStructureNames ->
            let
                routesToStation :
                    { viaLocationsWindow : Maybe DecisionPathNode
                    , viaOverview : Maybe DecisionPathNode
                    , viaSolarSystemMenu : () -> DecisionPathNode
                    }
                routesToStation =
                    dockToStationOrStructureWithMatchingName
                        { namesFromSettingOrInfoPanel = stationAndStructureNames }
                        context
            in
            case routesToStation.viaLocationsWindow of
                Just viaLocationsWindow ->
                    viaLocationsWindow

                Nothing ->
                    case routesToStation.viaOverview of
                        Just viaOverview ->
                            viaOverview

                        Nothing ->
                            describeBranch
                                "I do not see a matching name in the Locations or overview windows. Therefore, we are falling back to the solar system menu."
                                (routesToStation.viaSolarSystemMenu ())


unloadStationOrStructureNames : BotDecisionContext -> List String
unloadStationOrStructureNames context =
    let
        fromSettings : List String
        fromSettings =
            List.concat
                [ context.eventContext.botSettings.unloadStationNames
                , context.eventContext.botSettings.unloadStructureNames
                ]
    in
    if fromSettings == [] then
        case context.memory.lastDockedStationNameFromInfoPanel of
            Just lastDocked ->
                [ lastDocked ]

            Nothing ->
                []

    else
        fromSettings


dockToRandomStationOrStructure : BotDecisionContext -> DecisionPathNode
dockToRandomStationOrStructure context =
    dockToStationOrStructureUsingSurroundingsButtonMenu
        { prioritizeStructures = False
        , describeChoice = "Pick random station"
        , chooseEntry = listElementAtWrappedIndex (context.randomIntegers |> List.head |> Maybe.withDefault 0)
        }
        context


launchDrones : BotDecisionContext -> Maybe DecisionPathNode
launchDrones context =
    context.readingFromGameClient.dronesWindow
        |> Maybe.andThen
            (\dronesWindow ->
                case ( dronesWindow.droneGroupInBay, dronesWindow.droneGroupInSpace ) of
                    ( Just droneGroupInBay, Just droneGroupInSpace ) ->
                        let
                            dronesInBayQuantity : Int
                            dronesInBayQuantity =
                                case droneGroupInBay.header.quantityFromTitle of
                                    Nothing ->
                                        0

                                    Just quantityFromTitle ->
                                        quantityFromTitle.current

                            dronesInSpaceQuantityCurrent : Int
                            dronesInSpaceQuantityCurrent =
                                case droneGroupInSpace.header.quantityFromTitle of
                                    Nothing ->
                                        0

                                    Just quantityFromTitle ->
                                        quantityFromTitle.current

                            dronesInSpaceQuantityLimit : Int
                            dronesInSpaceQuantityLimit =
                                case droneGroupInSpace.header.quantityFromTitle of
                                    Nothing ->
                                        2

                                    Just quantityFromTitle ->
                                        case quantityFromTitle.maximum of
                                            Nothing ->
                                                2

                                            Just maximum ->
                                                maximum
                        in
                        if 0 < dronesInBayQuantity && dronesInSpaceQuantityCurrent < dronesInSpaceQuantityLimit then
                            Just
                                (describeBranch "Launch drones"
                                    (useContextMenuCascade
                                        ( "drones group", droneGroupInBay.header.uiNode )
                                        (useMenuEntryWithTextContaining "Launch drone" menuCascadeCompleted)
                                        context
                                    )
                                )

                        else
                            Nothing

                    _ ->
                        Nothing
            )


returnDronesToBay : BotDecisionContext -> Maybe DecisionPathNode
returnDronesToBay context =
    case context.readingFromGameClient.dronesWindow of
        Nothing ->
            Nothing

        Just dronesWindow ->
            case dronesWindow.droneGroupInSpace of
                Nothing ->
                    Nothing

                Just droneGroupInLocalSpace ->
                    if
                        (droneGroupInLocalSpace.header.quantityFromTitle
                            |> Maybe.map .current
                            |> Maybe.withDefault 0
                        )
                            < 1
                    then
                        Nothing

                    else
                        Just
                            (describeBranch "I see there are drones in space. Return those to bay."
                                (useContextMenuCascade
                                    ( "drones group", droneGroupInLocalSpace.header.uiNode )
                                    (useMenuEntryWithTextContaining "Return to drone bay" menuCascadeCompleted)
                                    context
                                )
                            )


readShipUIModuleButtonTooltips : BotDecisionContext -> Maybe DecisionPathNode
readShipUIModuleButtonTooltips =
    EveOnline.BotFrameworkSeparatingMemory.readShipUIModuleButtonTooltipWhereNotYetInMemory


knownMiningModulesFromContext : BotDecisionContext -> List EveOnline.ParseUserInterface.ShipUIModuleButton
knownMiningModulesFromContext context =
    context.readingFromGameClient.shipUI
        |> Maybe.map .moduleButtons
        |> Maybe.withDefault []
        |> List.filter
            (EveOnline.BotFramework.getModuleButtonTooltipFromModuleButton context.memory.shipModules
                >> Maybe.map tooltipLooksLikeMiningModule
                >> Maybe.withDefault False
            )


knownModulesToActivateAlways : BotDecisionContext -> List ( String, EveOnline.ParseUserInterface.ShipUIModuleButton )
knownModulesToActivateAlways context =
    context.readingFromGameClient.shipUI
        |> Maybe.map .moduleButtons
        |> Maybe.withDefault []
        |> List.filterMap
            (\moduleButton ->
                moduleButton
                    |> EveOnline.BotFramework.getModuleButtonTooltipFromModuleButton context.memory.shipModules
                    |> Maybe.andThen (tooltipLooksLikeModuleToActivateAlways context)
                    |> Maybe.map (\moduleName -> ( moduleName, moduleButton ))
            )


tooltipLooksLikeMiningModule : ModuleButtonTooltipMemory -> Bool
tooltipLooksLikeMiningModule =
    .allContainedDisplayTextsWithRegion
        >> List.map Tuple.first
        >> List.any
            (Regex.fromString "\\d\\s*m3\\s*\\/\\s*s" |> Maybe.map Regex.contains |> Maybe.withDefault (always False))


tooltipLooksLikeModuleToActivateAlways : BotDecisionContext -> ModuleButtonTooltipMemory -> Maybe String
tooltipLooksLikeModuleToActivateAlways context =
    .allContainedDisplayTextsWithRegion
        >> List.map Tuple.first
        >> List.filterMap
            (\tooltipText ->
                context.eventContext.botSettings.activateModulesAlways
                    |> List.filterMap
                        (\moduleToActivateAlways ->
                            if tooltipText |> stringContainsIgnoringCase moduleToActivateAlways then
                                Just tooltipText

                            else
                                Nothing
                        )
                    |> List.head
            )
        >> List.head


quickMessageHasClusterShutdown : BotDecisionContext -> Maybe String
quickMessageHasClusterShutdown context =
    context.readingFromGameClient
        |> EveOnline.BotFramework.quickMessageFromReadingFromGameClient
        |> Maybe.Extra.filter (Common.Basics.stringContainsIgnoringCase "Cluster Shutdown")


botMain : InterfaceToHost.BotConfig State
botMain =
    { init = EveOnline.BotFrameworkSeparatingMemory.initState initBotMemory
    , processEvent =
        EveOnline.BotFrameworkSeparatingMemory.processEvent
            { parseBotSettings = parseBotSettings
            , selectGameClientInstance =
                Maybe.andThen .selectInstancePilotName
                    >> Maybe.map EveOnline.BotFramework.selectGameClientInstanceWithPilotName
                    >> Maybe.withDefault EveOnline.BotFramework.selectGameClientInstanceWithTopmostWindow
            , updateMemoryForNewReadingFromGame = updateMemoryForNewReadingFromGame
            , statusTextFromDecisionContext = statusTextFromDecisionContext
            , decideNextStep = miningBotDecisionRoot
            }
    }


initBotMemory : BotMemory
initBotMemory =
    { lastDockedStationNameFromInfoPanel = Nothing
    , timesUnloaded = 0
    , volumeUnloadedCubicMeters = 0
    , lastUsedCapacityInMiningHold = Nothing
    , shipModules = EveOnline.BotFramework.initShipModulesMemory
    , overviewWindows = EveOnline.BotFramework.initOverviewWindowsMemory
    , lastReadingsInSpaceDronesWindowWasVisible = []
    }


statusTextFromDecisionContext : BotDecisionContext -> String
statusTextFromDecisionContext context =
    let
        readingFromGameClient : ReadingFromGameClient
        readingFromGameClient =
            context.readingFromGameClient

        describeSessionPerformance : String
        describeSessionPerformance =
            [ ( "times unloaded", context.memory.timesUnloaded )
            , ( "volume unloaded / m³", context.memory.volumeUnloadedCubicMeters )
            ]
                |> List.map (\( metric, amount ) -> metric ++ ": " ++ (amount |> String.fromInt))
                |> String.join ", "

        describeShip : String
        describeShip =
            case readingFromGameClient.shipUI of
                Just shipUI ->
                    [ "Shield HP at " ++ (shipUI.hitpointsPercent.shield |> String.fromInt) ++ "%."
                    , "Found " ++ (context |> knownMiningModulesFromContext |> List.length |> String.fromInt) ++ " mining modules."
                    ]
                        |> String.join " "

                Nothing ->
                    case
                        readingFromGameClient.infoPanelContainer
                            |> Maybe.andThen .infoPanelLocationInfo
                            |> Maybe.andThen .expandedContent
                            |> Maybe.andThen .currentStationName
                    of
                        Just stationName ->
                            "I am docked at '" ++ stationName ++ "'."

                        Nothing ->
                            "I do not see if I am docked or in space. Please set up game client first."

        describeDrones : String
        describeDrones =
            case readingFromGameClient.dronesWindow of
                Nothing ->
                    "I do not see the drones window."

                Just dronesWindow ->
                    "I see the drones window: In bay: "
                        ++ (dronesWindow.droneGroupInBay
                                |> Maybe.andThen (.header >> .quantityFromTitle)
                                |> Maybe.map (.current >> String.fromInt)
                                |> Maybe.withDefault "Unknown"
                           )
                        ++ ", in space: "
                        ++ (dronesWindow.droneGroupInSpace
                                |> Maybe.andThen (.header >> .quantityFromTitle)
                                |> Maybe.map (.current >> String.fromInt)
                                |> Maybe.withDefault "Unknown"
                           )
                        ++ "."

        describeMiningHold : String
        describeMiningHold =
            "mining hold filled "
                ++ (readingFromGameClient
                        |> inventoryWindowWithMiningHoldSelectedFromGameClient
                        |> Maybe.andThen capacityGaugeUsedPercent
                        |> Maybe.map String.fromInt
                        |> Maybe.withDefault "Unknown"
                   )
                ++ "%."

        describeCurrentReading : String
        describeCurrentReading =
            [ describeMiningHold, describeShip, describeDrones ] |> String.join " "
    in
    [ "Session performance: " ++ describeSessionPerformance
    , "---"
    , "Current reading: " ++ describeCurrentReading
    ]
        |> String.join "\n"


updateMemoryForNewReadingFromGame : EveOnline.BotFrameworkSeparatingMemory.UpdateMemoryContext -> BotMemory -> BotMemory
updateMemoryForNewReadingFromGame context botMemoryBefore =
    let
        currentStationNameFromInfoPanel =
            context.readingFromGameClient.infoPanelContainer
                |> Maybe.andThen .infoPanelLocationInfo
                |> Maybe.andThen .expandedContent
                |> Maybe.andThen .currentStationName

        lastUsedCapacityInMiningHold =
            context.readingFromGameClient
                |> inventoryWindowWithMiningHoldSelectedFromGameClient
                |> Maybe.andThen .selectedContainerCapacityGauge
                |> Maybe.andThen Result.toMaybe
                |> Maybe.map .used

        completedUnloadSincePreviousReading =
            case botMemoryBefore.lastUsedCapacityInMiningHold of
                Nothing ->
                    False

                Just previousUsedCapacityInMiningHold ->
                    lastUsedCapacityInMiningHold == Just 0 && 0 < previousUsedCapacityInMiningHold

        volumeUnloadedSincePreviousReading =
            case botMemoryBefore.lastUsedCapacityInMiningHold of
                Nothing ->
                    0

                Just previousUsedCapacityInMiningHold ->
                    case lastUsedCapacityInMiningHold of
                        Nothing ->
                            0

                        Just currentUsedCapacityInMiningHold ->
                            -- During mining, when new ore appears in the inventory, this difference is negative.
                            max 0 (previousUsedCapacityInMiningHold - currentUsedCapacityInMiningHold)

        timesUnloaded =
            botMemoryBefore.timesUnloaded
                + (if completedUnloadSincePreviousReading then
                    1

                   else
                    0
                  )

        volumeUnloadedCubicMeters =
            botMemoryBefore.volumeUnloadedCubicMeters + volumeUnloadedSincePreviousReading

        lastReadingsInSpaceDronesWindowWasVisible =
            if context.readingFromGameClient.shipUI == Nothing then
                botMemoryBefore.lastReadingsInSpaceDronesWindowWasVisible

            else
                (context.readingFromGameClient.dronesWindow /= Nothing)
                    :: botMemoryBefore.lastReadingsInSpaceDronesWindowWasVisible
                    |> List.take dockWhenDroneWindowInvisibleCount
    in
    { lastDockedStationNameFromInfoPanel =
        [ currentStationNameFromInfoPanel, botMemoryBefore.lastDockedStationNameFromInfoPanel ]
            |> List.filterMap identity
            |> List.head
    , timesUnloaded = timesUnloaded
    , volumeUnloadedCubicMeters = volumeUnloadedCubicMeters
    , lastUsedCapacityInMiningHold = lastUsedCapacityInMiningHold
    , shipModules =
        botMemoryBefore.shipModules
            |> EveOnline.BotFramework.integrateCurrentReadingsIntoShipModulesMemory context.readingFromGameClient
    , overviewWindows =
        botMemoryBefore.overviewWindows
            |> EveOnline.BotFramework.integrateCurrentReadingsIntoOverviewWindowsMemory context.readingFromGameClient
    , lastReadingsInSpaceDronesWindowWasVisible = lastReadingsInSpaceDronesWindowWasVisible
    }


shouldDockBecauseDroneWindowWasInvisibleTooLong : BotMemory -> Bool
shouldDockBecauseDroneWindowWasInvisibleTooLong memory =
    (dockWhenDroneWindowInvisibleCount <= List.length memory.lastReadingsInSpaceDronesWindowWasVisible)
        && List.all ((==) False) memory.lastReadingsInSpaceDronesWindowWasVisible


ensureUserEnabledNameColumnInOverview :
    { ifEnabled : DecisionPathNode, ifDisabled : DecisionPathNode }
    -> ReadingFromGameClient
    -> DecisionPathNode
ensureUserEnabledNameColumnInOverview { ifEnabled, ifDisabled } readingFromGameClient =
    if
        readingFromGameClient.overviewWindows
            |> List.any
                (\overviewWindow ->
                    (overviewWindow.entries |> List.all (.objectName >> (==) Nothing))
                        && (0 < List.length overviewWindow.entries)
                )
    then
        describeBranch "The 'Name' column in the overview window seems disabled." ifDisabled

    else
        ifEnabled


activeShipTreeEntryFromInventoryWindow : EveOnline.ParseUserInterface.InventoryWindow -> Maybe EveOnline.ParseUserInterface.InventoryWindowLeftTreeEntry
activeShipTreeEntryFromInventoryWindow =
    .leftTreeEntries
        -- Assume upmost entry is active ship.
        >> List.sortBy (.uiNode >> .totalDisplayRegion >> .y)
        >> List.head


clickableAsteroidsFromOverviewWindow : ReadingFromGameClient -> List OverviewWindowEntry
clickableAsteroidsFromOverviewWindow =
    overviewWindowEntriesRepresentingAsteroids
        >> List.filter (.uiNode >> uiNodeVisibleRegionLargeEnoughForClicking)
        >> List.filter (.opacityPercent >> Maybe.map ((<=) 50) >> Maybe.withDefault True)
        >> List.sortBy (.uiNode >> .totalDisplayRegion >> .y)


asteroidOverviewEntryMatchesSettings : BotSettings -> OverviewWindowEntry -> Bool
asteroidOverviewEntryMatchesSettings settings overviewEntry =
    let
        textMatchesPattern text =
            (settings.includeAsteroidPatterns == [])
                || (settings.includeAsteroidPatterns
                        |> List.any (\pattern -> String.contains (String.toLower pattern) (String.toLower text))
                   )
    in
    overviewEntry.cellsTexts
        |> Dict.values
        |> List.any textMatchesPattern


overviewWindowEntriesRepresentingAsteroids : ReadingFromGameClient -> List OverviewWindowEntry
overviewWindowEntriesRepresentingAsteroids =
    .overviewWindows
        >> List.map (.entries >> List.filter overviewWindowEntryRepresentsAnAsteroid)
        >> List.concat


overviewWindowEntryRepresentsAnAsteroid : OverviewWindowEntry -> Bool
overviewWindowEntryRepresentsAnAsteroid entry =
    (entry.textsLeftToRight |> List.any (stringContainsIgnoringCase "asteroid"))
        && (entry.textsLeftToRight |> List.any (stringContainsIgnoringCase "belt") |> not)


capacityGaugeUsedPercent : EveOnline.ParseUserInterface.InventoryWindow -> Maybe Int
capacityGaugeUsedPercent =
    .selectedContainerCapacityGauge
        >> Maybe.andThen Result.toMaybe
        >> Maybe.andThen
            (\capacity -> capacity.maximum |> Maybe.map (\maximum -> capacity.used * 100 // maximum))


compressAndStackAllIfConditionsMet :
    BotDecisionContext
    -> EveOnline.ParseUserInterface.InventoryWindow
    -> { miningHoldFillPercent : Int, ifNothingToCompress : DecisionPathNode }
    -> DecisionPathNode
compressAndStackAllIfConditionsMet context inventoryWindowWithMiningHold config =
    let
        closeCompressionWindow =
            case context.readingFromGameClient.compressionWindow of
                Nothing ->
                    stackAllIfSeeingStackableItems
                        inventoryWindowWithMiningHold
                        { ifNotSeeingStackableItems = config.ifNothingToCompress }

                Just compressionWindow ->
                    case compressionWindow.windowControls |> Maybe.andThen .closeButton of
                        Nothing ->
                            describeBranch "Close window button is missing"
                                -- Assume buttons appear on mouse hover
                                (decideActionForCurrentStep
                                    (EveOnline.BotFramework.mouseMoveToUIElement compressionWindow.uiNode)
                                )

                        Just closeButton ->
                            mouseClickOnUIElement MouseButtonLeft closeButton
                                |> Result.Extra.unpack
                                    (always (describeBranch "Failed click on close button" askForHelpToGetUnstuck))
                                    decideActionForCurrentStep
    in
    if context.eventContext.botSettings.compressFromMiningHold /= PromptParser.Yes then
        closeCompressionWindow

    else
        case
            inventoryWindowWithMiningHold
                |> selectedContainerItemsFromInventoryWindow
                |> Maybe.withDefault []
                |> List.filter inventoryItemIsCandidateForCompression
                |> List.head
        of
            Nothing ->
                closeCompressionWindow

            Just itemToCompress ->
                describeBranch "I see at least one item to compress"
                    (if
                        config.miningHoldFillPercent
                            < (context.eventContext.botSettings.unloadMiningHoldPercent // 2)
                     then
                        closeCompressionWindow

                     else
                        case context.readingFromGameClient.compressionWindow of
                            Nothing ->
                                useContextMenuCascade
                                    ( "item to compress", itemToCompress )
                                    (useMenuEntryWithTextContaining "compress" menuCascadeCompleted)
                                    context

                            Just compressionWindow ->
                                case compressionWindow.compressButton of
                                    Nothing ->
                                        describeBranch "Compress button is missing" closeCompressionWindow

                                    Just compressButton ->
                                        mouseClickOnUIElement MouseButtonLeft compressButton
                                            |> Result.Extra.unpack
                                                (always (describeBranch "Failed click on compress button" askForHelpToGetUnstuck))
                                                decideActionForCurrentStep
                    )


stackAllIfSeeingStackableItems :
    EveOnline.ParseUserInterface.InventoryWindow
    -> { ifNotSeeingStackableItems : DecisionPathNode }
    -> DecisionPathNode
stackAllIfSeeingStackableItems inventoryWindow { ifNotSeeingStackableItems } =
    let
        inventoryItemsWithLongestDisplayText =
            inventoryWindow
                |> selectedContainerItemsFromInventoryWindow
                |> Maybe.withDefault []
                |> List.filterMap
                    (\itemNode ->
                        itemNode
                            |> getAllContainedDisplayTextsWithRegion
                            |> List.map Tuple.first
                            |> List.sortBy String.length
                            |> List.reverse
                            |> List.head
                            |> Maybe.map (Tuple.pair itemNode)
                    )

        inventoryItemsGroupedByDisplayText =
            inventoryItemsWithLongestDisplayText
                |> List.Extra.gatherEqualsBy Tuple.second

        stackableItems =
            inventoryItemsGroupedByDisplayText
                |> List.filter (Tuple.second >> List.length >> (<) 1)
    in
    if stackableItems == [] then
        ifNotSeeingStackableItems

    else
        describeBranch
            ("Seeing "
                ++ String.fromInt (List.sum (List.map (Tuple.second >> List.length) stackableItems))
                ++ " stackable items in "
                ++ String.fromInt (List.length stackableItems)
                ++ " groups"
            )
            (case inventoryWindow.buttonToStackAll of
                Nothing ->
                    describeBranch "Missing button to stack all"
                        ifNotSeeingStackableItems

                Just buttonToStackAll ->
                    mouseClickOnUIElement MouseButtonLeft buttonToStackAll
                        |> Result.Extra.unpack
                            (always (describeBranch "Failed click on button" askForHelpToGetUnstuck))
                            decideActionForCurrentStep
            )


inventoryItemIsCandidateForCompression : UIElement -> Bool
inventoryItemIsCandidateForCompression =
    EveOnline.ParseUserInterface.getAllContainedDisplayTextsWithRegion
        >> List.all (Tuple.first >> String.toLower >> String.contains "compressed" >> not)


inventoryWindowWithMiningHoldSelectedFromGameClient : ReadingFromGameClient -> Maybe EveOnline.ParseUserInterface.InventoryWindow
inventoryWindowWithMiningHoldSelectedFromGameClient =
    .inventoryWindows
        >> List.filter inventoryWindowSelectedContainerIsMiningHold
        >> List.head


inventoryWindowSelectedContainerIsMiningHold : EveOnline.ParseUserInterface.InventoryWindow -> Bool
inventoryWindowSelectedContainerIsMiningHold inventoryWindow =
    inventoryWindowSelectedContainerIsMiningHold_PhotonUI inventoryWindow
        || inventoryWindowSelectedContainerIsMiningHold_pre_PhotonUI inventoryWindow


inventoryWindowSelectedContainerIsMiningHold_PhotonUI : EveOnline.ParseUserInterface.InventoryWindow -> Bool
inventoryWindowSelectedContainerIsMiningHold_PhotonUI =
    activeShipTreeEntryFromInventoryWindow
        >> Maybe.andThen miningHoldFromInventoryWindowShipEntry
        >> Maybe.map (.uiNode >> containsSelectionIndicatorPhotonUI)
        >> Maybe.withDefault False


inventoryWindowSelectedContainerIsMiningHold_pre_PhotonUI : EveOnline.ParseUserInterface.InventoryWindow -> Bool
inventoryWindowSelectedContainerIsMiningHold_pre_PhotonUI =
    .subCaptionLabelText >> Maybe.map (stringContainsIgnoringCase "mining hold") >> Maybe.withDefault False


selectedContainerFirstItemFromInventoryWindow : EveOnline.ParseUserInterface.InventoryWindow -> Maybe UIElement
selectedContainerFirstItemFromInventoryWindow =
    selectedContainerItemsFromInventoryWindow
        >> Maybe.andThen List.head


selectedContainerItemsFromInventoryWindow : EveOnline.ParseUserInterface.InventoryWindow -> Maybe (List UIElement)
selectedContainerItemsFromInventoryWindow =
    .selectedContainerInventory
        >> Maybe.andThen .itemsView
        >> Maybe.map
            (\itemsView ->
                case itemsView of
                    EveOnline.ParseUserInterface.InventoryItemsListView { items } ->
                        items |> List.map .uiNode

                    EveOnline.ParseUserInterface.InventoryItemsNotListView { items } ->
                        items
            )


miningHoldFromInventoryWindowShipEntry :
    EveOnline.ParseUserInterface.InventoryWindowLeftTreeEntry
    -> Maybe EveOnline.ParseUserInterface.InventoryWindowLeftTreeEntry
miningHoldFromInventoryWindowShipEntry =
    .children
        >> List.map EveOnline.ParseUserInterface.unwrapInventoryWindowLeftTreeEntryChild
        >> List.filter (.text >> stringContainsIgnoringCase "mining hold")
        >> List.head


itemHangarFromInventoryWindow :
    EveOnline.ParseUserInterface.InventoryWindow
    -> Maybe EveOnline.ParseUserInterface.InventoryWindowLeftTreeEntry
itemHangarFromInventoryWindow =
    .leftTreeEntries
        >> List.filter (.text >> stringContainsIgnoringCase "item hangar")
        >> List.head


fleetHangarFromInventoryWindow :
    EveOnline.ParseUserInterface.InventoryWindow
    -> Maybe EveOnline.ParseUserInterface.InventoryWindowLeftTreeEntry
fleetHangarFromInventoryWindow =
    .leftTreeEntries
        >> List.filter (.text >> stringContainsIgnoringCase "fleet hangar")
        >> List.head


shipManeuverIsApproaching : ReadingFromGameClient -> Bool
shipManeuverIsApproaching =
    .shipUI
        >> Maybe.andThen .indication
        >> Maybe.andThen .maneuverType
        >> Maybe.map ((==) EveOnline.ParseUserInterface.ManeuverApproach)
        -- If the ship is just floating in space, there might be no indication displayed.
        >> Maybe.withDefault False


containsSelectionIndicatorPhotonUI : EveOnline.ParseUserInterface.UITreeNodeWithDisplayRegion -> Bool
containsSelectionIndicatorPhotonUI =
    EveOnline.ParseUserInterface.listDescendantsWithDisplayRegion
        >> List.any
            (.uiNode
                >> (\uiNode ->
                        (uiNode.pythonObjectTypeName
                            |> String.startsWith "SelectionIndicator"
                        )
                            && (uiNode
                                    |> EveOnline.ParseUserInterface.getColorPercentFromDictEntries
                                    |> Maybe.map (.a >> (<) 10)
                                    |> Maybe.withDefault False
                               )
                   )
            )


nothingFromIntIfGreaterThan : Int -> Int -> Maybe Int
nothingFromIntIfGreaterThan limit originalInt =
    if limit < originalInt then
        Nothing

    else
        Just originalInt


randomIntFromInterval : BotDecisionContext -> IntervalInt -> Int
randomIntFromInterval context interval =
    let
        randomInteger =
            context.randomIntegers
                |> List.head
                |> Maybe.withDefault 0

        intervalLength =
            interval.maximum - interval.minimum
    in
    if intervalLength < 1 then
        interval.minimum

    else
        interval.minimum + (randomInteger |> modBy intervalLength)


knownAfterburnerModulesFromContext : BotDecisionContext -> List EveOnline.ParseUserInterface.ShipUIModuleButton
knownAfterburnerModulesFromContext context =
    case context.eventContext.botSettings.afterburnerModuleText of
        Nothing ->
            []

        Just afterburnerText ->
            context.readingFromGameClient.shipUI
                |> Maybe.map .moduleButtons
                |> Maybe.withDefault []
                |> List.filter
                    (\moduleButton ->
                        moduleButton
                            |> EveOnline.BotFramework.getModuleButtonTooltipFromModuleButton context.memory.shipModules
                            |> Maybe.map
                                (\tooltipMemory ->
                                    tooltipMemory.allContainedDisplayTextsWithRegion
                                        |> List.map Tuple.first
                                        |> List.any (stringContainsIgnoringCase afterburnerText)
                                )
                            |> Maybe.withDefault False
                    )<|MERGE_RESOLUTION|>--- conflicted
+++ resolved
@@ -1,8 +1,4 @@
-<<<<<<< HEAD
-{- EVE Online mining bot version 2025-04-30
-=======
-{- EVE Online mining bot version 2024-11-15
->>>>>>> e07e6d9c
+{- EVE Online mining bot version 2025-04-30 - emperoredals
 
    This bot automates the complete mining process, including offloading the ore and traveling between the mining spot and the unloading location.
 
@@ -136,12 +132,9 @@
     , selectInstancePilotName = Nothing
     , includeAsteroidPatterns = []
     , miningSites = []
-<<<<<<< HEAD
     , afterburnerModuleText = Nothing
     , afterburnerDistanceThreshold = Nothing
-=======
     , compressFromMiningHold = PromptParser.No
->>>>>>> e07e6d9c
     }
 
 
@@ -281,7 +274,6 @@
                     )
              }
            )
-<<<<<<< HEAD
          , ( "afterburner-module-text"
            , { alternativeNames = []
              , description = "Text found in tooltips of the afterburner module."
@@ -296,14 +288,14 @@
              , valueParser =
                 PromptParser.valueTypeInteger
                     (\distance settings -> { settings | afterburnerDistanceThreshold = Just distance })
-=======
+             }
+           )
          , ( "compress-from-mining-hold"
            , { alternativeNames = []
              , description = "Compress items from the mining hold, when the mining hold is filled at least 75 %. The only supported values are `no` and `yes`."
              , valueParser =
                 PromptParser.valueTypeYesOrNo
                     (\compress settings -> { settings | compressFromMiningHold = compress })
->>>>>>> e07e6d9c
              }
            )
          ]
@@ -338,12 +330,9 @@
     , selectInstancePilotName : Maybe String
     , includeAsteroidPatterns : List String
     , miningSites : List String
-<<<<<<< HEAD
     , afterburnerModuleText : Maybe String
     , afterburnerDistanceThreshold : Maybe Int
-=======
     , compressFromMiningHold : PromptParser.YesOrNo
->>>>>>> e07e6d9c
     }
 
 
@@ -910,9 +899,8 @@
                                                                             "All known mining modules found so far are active."
                                                                         )
                                                                         (case readShipUIModuleButtonTooltips context of
-<<<<<<< HEAD
-                                                                            Just readAction ->
-                                                                                readAction
+                                                                            Just readTooltips ->
+                                                                                readTooltips
 
                                                                             Nothing ->
                                                                                 case deactivateAfterburner context of
@@ -921,19 +909,12 @@
                                                                                             deactivateAfterburnerAction
 
                                                                                     Nothing ->
-                                                                                        waitForProgressInGame
-=======
-                                                                            Just readTooltips ->
-                                                                                readTooltips
-
-                                                                            Nothing ->
-                                                                                compressAndStackAllIfConditionsMet
-                                                                                    context
-                                                                                    inventoryWindowWithMiningHoldSelected
-                                                                                    { miningHoldFillPercent = fillPercent
-                                                                                    , ifNothingToCompress = waitForProgressInGame
-                                                                                    }
->>>>>>> e07e6d9c
+                                                                                        compressAndStackAllIfConditionsMet
+                                                                                            context
+                                                                                            inventoryWindowWithMiningHoldSelected
+                                                                                            { miningHoldFillPercent = fillPercent
+                                                                                            , ifNothingToCompress = waitForProgressInGame
+                                                                                            }
                                                                         )
 
                                                                 Just inactiveModule ->
@@ -942,12 +923,7 @@
                                                                             context
                                                                             inactiveModule
                                                                         )
-<<<<<<< HEAD
                                                     }
-=======
-                                                        }
-                                                    )
->>>>>>> e07e6d9c
                                                 )
                                             )
                             )
