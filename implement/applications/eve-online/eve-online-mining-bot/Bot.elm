<<<<<<< HEAD
{- EVE Online mining bot version 2023-02-13
=======
{- EVE Online mining bot version 2023-02-07 - Cerberus
>>>>>>> ab9428f8

   The bot warps to an asteroid belt, mines there until the mining hold is full, and then docks at a station or structure to unload the ore. It then repeats this cycle until you stop it.
   If no station name or structure name is given with the bot-settings, the bot docks again at the station where it was last docked.

   Setup instructions for the EVE Online client:

   + Set the UI language to English.
   + In the ship UI in the 'Options' menu, tick the checkbox for 'Display Module Tooltips'.
   + In Overview window, make asteroids visible.
   + Set the Overview window to sort objects in space by distance with the nearest entry at the top.
   + Open one inventory window.
   + If you want to use drones for defense against rats, place them in the drone bay, and open the 'Drones' window.

   ## Configuration Settings

   All settings are optional; you only need them in case the defaults don't fit your use-case.

   + `unload-station-name` : Name of a station to dock to when the mining hold is full.
   + `unload-structure-name` : Name of a structure to dock to when the mining hold is full.
   + `activate-module-always` : Text found in tooltips of ship modules that should always be active. For example: "shield hardener".
   + `hide-when-neutral-in-local` : Should we hide when a neutral or hostile pilot appears in the local chat? The only supported values are `no` and `yes`.
   + `unload-fleet-hangar-percent` : This will make the bot to unload the mining hold at least XX percent full to the fleet hangar, you must be in a fleet with an orca or a rorqual and the fleet hangar must be visible within the inventory window.
   + `dock-when-without-drones` : This will make the bot dock when it's out of drones. The only supported values are `no` and `yes`.

   When using more than one setting, start a new line for each setting in the text input field.
   Here is an example of a complete settings string:

   ```
   unload-station-name = Noghere VII - Moon 15
   activate-module-always = shield hardener
   activate-module-always = afterburner
   ```

   To learn more about the mining bot, see <https://to.botlab.org/guide/app/eve-online-mining-bot>

-}
{-
   catalog-tags:eve-online,mining
   authors-forum-usernames:viir
-}


module Bot exposing
    ( State
    , botMain
    )

import BotLab.BotInterface_To_Host_2023_02_06 as InterfaceToHost
import Common.AppSettings as AppSettings
import Common.Basics exposing (listElementAtWrappedIndex, stringContainsIgnoringCase)
import Common.DecisionPath exposing (describeBranch)
import Common.EffectOnWindow as EffectOnWindow exposing (MouseButton(..))
import Dict
import EveOnline.BotFramework
    exposing
        ( ModuleButtonTooltipMemory
        , ReadingFromGameClient
        , SeeUndockingComplete
        , ShipModulesMemory
        , UIElement
        , doEffectsClickModuleButton
        , getEntropyIntFromReadingFromGameClient
        , localChatWindowFromUserInterface
        , menuCascadeCompleted
        , mouseClickOnUIElement
        , shipUIIndicatesShipIsWarpingOrJumping
        , useMenuEntryInLastContextMenuInCascade
        , useMenuEntryWithTextContaining
        , useMenuEntryWithTextContainingFirstOf
        , useMenuEntryWithTextEqual
        , useRandomMenuEntry
        )
import EveOnline.BotFrameworkSeparatingMemory
    exposing
        ( DecisionPathNode
        , EndDecisionPathStructure(..)
        , askForHelpToGetUnstuck
        , branchDependingOnDockedOrInSpace
        , decideActionForCurrentStep
        , ensureInfoPanelLocationInfoIsExpanded
        , useContextMenuCascade
        , useContextMenuCascadeOnListSurroundingsButton
        , useContextMenuCascadeOnOverviewEntry
        , waitForProgressInGame
        )
import EveOnline.ParseUserInterface
    exposing
        ( OverviewWindowEntry
        , UITreeNodeWithDisplayRegion
        , centerFromDisplayRegion
        )
import Regex


{-| Sources for the defaults:

  - <https://forum.botlab.org/t/mining-bot-wont-approach/3162>

-}
defaultBotSettings : BotSettings
defaultBotSettings =
    { runAwayShieldHitpointsThresholdPercent = 70
    , unloadStationName = Nothing
    , unloadStructureName = Nothing
    , unloadFleetHangarPercent = -1
    , unloadMiningHoldPercent = 99
    , activateModulesAlways = []
    , hideWhenNeutralInLocal = Nothing
    , dockWhenWithoutDrones = Nothing
    , targetingRange = 8000
    , miningModuleRange = 5000
    , botStepDelayMilliseconds = 1300
    , selectInstancePilotName = Nothing
    , includeAsteroidPatterns = []
    , avoidRats = []
    }


parseBotSettings : String -> Result String BotSettings
parseBotSettings =
    AppSettings.parseSimpleListOfAssignmentsSeparatedByNewlines
        ([ ( "run-away-shield-hitpoints-threshold-percent"
           , AppSettings.valueTypeInteger (\threshold settings -> { settings | runAwayShieldHitpointsThresholdPercent = threshold })
           )
         , ( "unload-station-name"
           , AppSettings.valueTypeString (\stationName settings -> { settings | unloadStationName = Just stationName })
           )
         , ( "unload-structure-name"
           , AppSettings.valueTypeString (\structureName settings -> { settings | unloadStructureName = Just structureName })
           )
         , ( "unload-fleet-hangar-percent"
           , AppSettings.valueTypeInteger (\fleetHangarPercent settings -> { settings | unloadFleetHangarPercent = fleetHangarPercent })
           )
         , ( "unload-mining-hold-percent"
           , AppSettings.valueTypeInteger (\percent settings -> { settings | unloadMiningHoldPercent = percent })
           )
         , ( "activate-module-always"
           , AppSettings.valueTypeString (\moduleName settings -> { settings | activateModulesAlways = moduleName :: settings.activateModulesAlways })
           )
         , ( "hide-when-neutral-in-local"
           , AppSettings.valueTypeYesOrNo
                (\hide settings -> { settings | hideWhenNeutralInLocal = Just hide })
           )
         , ( "dock-when-without-drones"
           , AppSettings.valueTypeYesOrNo
                (\without settings -> { settings | dockWhenWithoutDrones = Just without })
           )
         , ( "targeting-range"
           , AppSettings.valueTypeInteger (\range settings -> { settings | targetingRange = range })
           )
         , ( "mining-module-range"
           , AppSettings.valueTypeInteger (\range settings -> { settings | miningModuleRange = range })
           )
         , ( "select-instance-pilot-name"
           , AppSettings.valueTypeString (\pilotName settings -> { settings | selectInstancePilotName = Just pilotName })
           )
         , ( "bot-step-delay"
           , AppSettings.valueTypeInteger (\delay settings -> { settings | botStepDelayMilliseconds = delay })
           )
         , ( "include-asteroid-pattern"
           , AppSettings.valueTypeString
                (\pattern settings ->
                    { settings | includeAsteroidPatterns = pattern :: settings.includeAsteroidPatterns }
                )
           )
         , ( "avoid-rat"
           , AppSettings.valueTypeString
                (\ratToAvoid settings ->
                    { settings | avoidRats = String.trim ratToAvoid :: settings.avoidRats }
                )
           )
         ]
            |> Dict.fromList
        )
        defaultBotSettings


goodStandingPatterns : List String
goodStandingPatterns =
    [ "good standing", "excellent standing", "is in your" ]


dockWhenDroneWindowInvisibleCount : Int
dockWhenDroneWindowInvisibleCount =
    4


type alias BotSettings =
    { runAwayShieldHitpointsThresholdPercent : Int
    , unloadStationName : Maybe String
    , unloadStructureName : Maybe String
    , unloadFleetHangarPercent : Int
    , unloadMiningHoldPercent : Int
    , activateModulesAlways : List String
    , hideWhenNeutralInLocal : Maybe AppSettings.YesOrNo
    , dockWhenWithoutDrones : Maybe AppSettings.YesOrNo
    , targetingRange : Int
    , miningModuleRange : Int
    , botStepDelayMilliseconds : Int
    , selectInstancePilotName : Maybe String
    , includeAsteroidPatterns : List String
    , avoidRats : List String
    }


type alias BotMemory =
    { lastDockedStationNameFromInfoPanel : Maybe String
    , timesUnloaded : Int
    , volumeUnloadedCubicMeters : Int
    , lastUsedCapacityInMiningHold : Maybe Int
    , shipModules : ShipModulesMemory
    , lastReadingsInSpaceDronesWindowWasVisible : List Bool
    }


type alias BotDecisionContext =
    EveOnline.BotFrameworkSeparatingMemory.StepDecisionContext BotSettings BotMemory


type alias State =
    EveOnline.BotFrameworkSeparatingMemory.StateIncludingFramework BotSettings BotMemory


miningBotDecisionRoot : BotDecisionContext -> DecisionPathNode
miningBotDecisionRoot context =
    miningBotDecisionRootBeforeApplyingSettings context
        |> EveOnline.BotFrameworkSeparatingMemory.setMillisecondsToNextReadingFromGameBase
            context.eventContext.botSettings.botStepDelayMilliseconds


{-| A first outline of the decision tree for a mining bot came from <https://forum.botlab.org/t/how-to-automate-mining-asteroids-in-eve-online/628/109?u=viir>
-}
miningBotDecisionRootBeforeApplyingSettings : BotDecisionContext -> DecisionPathNode
miningBotDecisionRootBeforeApplyingSettings context =
    generalSetupInUserInterface
        context.readingFromGameClient
        |> Maybe.withDefault
            (branchDependingOnDockedOrInSpace
                { ifDocked =
                    ensureMiningHoldIsSelectedInInventoryWindow
                        context.readingFromGameClient
                        (dockedWithMiningHoldSelected context)
                , ifSeeShipUI =
                    returnDronesAndRunAwayIfHitpointsAreTooLowOrWithoutDrones context
                , ifUndockingComplete =
                    \seeUndockingComplete ->
                        continueIfShouldHide
                            { ifShouldHide =
                                returnDronesToBay context
                                    |> Maybe.withDefault (dockToUnloadOre context)
                            }
                            context
                            |> Maybe.withDefault
                                (ensureUserEnabledNameColumnInOverview
                                    { ifEnabled =
                                        ensureMiningHoldIsSelectedInInventoryWindow
                                            context.readingFromGameClient
                                            (inSpaceWithMiningHoldSelected context seeUndockingComplete)
                                    , ifDisabled =
                                        describeBranch "Please configure the overview to show objects names." askForHelpToGetUnstuck
                                    }
                                    seeUndockingComplete
                                )
                }
                context.readingFromGameClient
            )


continueIfShouldHide : { ifShouldHide : DecisionPathNode } -> BotDecisionContext -> Maybe DecisionPathNode
continueIfShouldHide config context =
    if not (context |> shouldHideWhenNeutralInLocal) then
        Nothing

    else
        case context.readingFromGameClient |> localChatWindowFromUserInterface of
            Nothing ->
                Just (describeBranch "I don't see the local chat window." askForHelpToGetUnstuck)

            Just localChatWindow ->
                let
                    chatUserHasGoodStanding chatUser =
                        goodStandingPatterns
                            |> List.any
                                (\goodStandingPattern ->
                                    chatUser.standingIconHint
                                        |> Maybe.map (stringContainsIgnoringCase goodStandingPattern)
                                        |> Maybe.withDefault False
                                )

                    subsetOfUsersWithNoGoodStanding =
                        localChatWindow.userlist
                            |> Maybe.map .visibleUsers
                            |> Maybe.withDefault []
                            |> List.filter (chatUserHasGoodStanding >> not)
                in
                if 1 < (subsetOfUsersWithNoGoodStanding |> List.length) then
                    Just (describeBranch "There is an enemy or neutral in local chat." config.ifShouldHide)

                else
                    Nothing


shouldHideWhenNeutralInLocal : BotDecisionContext -> Bool
shouldHideWhenNeutralInLocal context =
    case context.eventContext.botSettings.hideWhenNeutralInLocal of
        Just AppSettings.No ->
            False

        Just AppSettings.Yes ->
            True

        Nothing ->
            (context.readingFromGameClient.infoPanelContainer
                |> Maybe.andThen .infoPanelLocationInfo
                |> Maybe.andThen .securityStatusPercent
                |> Maybe.withDefault 0
            )
                < 50


shouldDockWhenWithoutDrones : BotDecisionContext -> Bool
shouldDockWhenWithoutDrones context =
    case context.eventContext.botSettings.dockWhenWithoutDrones of
        Just AppSettings.No ->
            False

        Just AppSettings.Yes ->
            True

        Nothing ->
            False


returnDronesAndRunAwayIfHitpointsAreTooLowOrWithoutDrones : BotDecisionContext -> EveOnline.ParseUserInterface.ShipUI -> Maybe DecisionPathNode
returnDronesAndRunAwayIfHitpointsAreTooLowOrWithoutDrones context shipUI =
    let
        returnDronesShieldHitpointsThresholdPercent =
            context.eventContext.botSettings.runAwayShieldHitpointsThresholdPercent + 5

        runAwayWithDescription =
            describeBranch
                ("Shield hitpoints are at " ++ (shipUI.hitpointsPercent.shield |> String.fromInt) ++ "%. Run away.")
                (runAway context)
    in
    if shipUI.hitpointsPercent.shield < context.eventContext.botSettings.runAwayShieldHitpointsThresholdPercent then
        Just runAwayWithDescription

    else if shipUI.hitpointsPercent.shield < returnDronesShieldHitpointsThresholdPercent then
        returnDronesToBay context
            |> Maybe.map
                (describeBranch
                    ("Shield hitpoints are below " ++ (returnDronesShieldHitpointsThresholdPercent |> String.fromInt) ++ "%. Return drones.")
                )
            |> Maybe.withDefault runAwayWithDescription
            |> Just

    else if
        (context |> shouldDockWhenWithoutDrones)
            && shouldDockBecauseDroneWindowWasInvisibleTooLong context.memory
    then
        Just
            (describeBranch "I don't see the drone window, are we out of drones? configured to run away when without a drone. Run to the station!" (dockToUnloadOre context))

    else
        Nothing


generalSetupInUserInterface : ReadingFromGameClient -> Maybe DecisionPathNode
generalSetupInUserInterface readingFromGameClient =
    [ closeMessageBox, ensureInfoPanelLocationInfoIsExpanded ]
        |> List.filterMap
            (\maybeSetupDecisionFromGameReading ->
                maybeSetupDecisionFromGameReading readingFromGameClient
            )
        |> List.head


closeMessageBox : ReadingFromGameClient -> Maybe DecisionPathNode
closeMessageBox readingFromGameClient =
    readingFromGameClient.messageBoxes
        |> List.head
        |> Maybe.map
            (\messageBox ->
                describeBranch "I see a message box to close."
                    (let
                        buttonCanBeUsedToClose =
                            .mainText
                                >> Maybe.map (String.trim >> String.toLower >> (\buttonText -> [ "close", "ok" ] |> List.member buttonText))
                                >> Maybe.withDefault False
                     in
                     case messageBox.buttons |> List.filter buttonCanBeUsedToClose |> List.head of
                        Nothing ->
                            describeBranch "I see no way to close this message box." askForHelpToGetUnstuck

                        Just buttonToUse ->
                            describeBranch
                                ("Click on button '" ++ (buttonToUse.mainText |> Maybe.withDefault "") ++ "'.")
                                (decideActionForCurrentStep
                                    (mouseClickOnUIElement MouseButtonLeft buttonToUse.uiNode)
                                )
                    )
            )


dockedWithMiningHoldSelected : BotDecisionContext -> EveOnline.ParseUserInterface.InventoryWindow -> DecisionPathNode
dockedWithMiningHoldSelected context inventoryWindowWithMiningHoldSelected =
    case inventoryWindowWithMiningHoldSelected |> itemHangarFromInventoryWindow |> Maybe.map .uiNode of
        Nothing ->
            describeBranch "I do not see the item hangar in the inventory." askForHelpToGetUnstuck

        Just itemHangar ->
            case inventoryWindowWithMiningHoldSelected |> selectedContainerFirstItemFromInventoryWindow of
                Nothing ->
                    describeBranch "I see no item in the mining hold. Check if we should undock."
                        (if
                            shouldDockWhenWithoutDrones context
                                && shouldDockBecauseDroneWindowWasInvisibleTooLong context.memory
                         then
                            describeBranch "Stay docked because I didn't see the drone window. Are we out of drones?"
                                askForHelpToGetUnstuck

                         else
                            continueIfShouldHide
                                { ifShouldHide =
                                    describeBranch "Stay docked because we should hide." waitForProgressInGame
                                }
                                context
                                |> Maybe.withDefault
                                    (undockUsingStationWindow context
                                        { ifCannotReachButton =
                                            describeBranch "Undock using context menu"
                                                (undockUsingContextMenu context
                                                    { inventoryWindowWithMiningHoldSelected = inventoryWindowWithMiningHoldSelected }
                                                )
                                        }
                                    )
                        )

                Just itemInInventory ->
                    describeBranch "I see at least one item in the mining hold. Move this to the item hangar."
                        (describeBranch "Drag and drop."
                            (decideActionForCurrentStep
                                (EffectOnWindow.effectsForDragAndDrop
                                    { startLocation = itemInInventory.totalDisplayRegionVisible |> centerFromDisplayRegion
                                    , endLocation = itemHangar.totalDisplayRegionVisible |> centerFromDisplayRegion
                                    , mouseButton = MouseButtonLeft
                                    }
                                )
                            )
                        )


inSpaceWithMiningHoldSelectedWithFleetHangar : BotDecisionContext -> EveOnline.ParseUserInterface.InventoryWindow -> DecisionPathNode
inSpaceWithMiningHoldSelectedWithFleetHangar _ inventoryWindowWithMiningHoldSelected =
    case
        inventoryWindowWithMiningHoldSelected |> fleetHangarFromInventoryWindow |> Maybe.map .uiNode
    of
        Nothing ->
            describeBranch "I do not see the fleet hangar in the inventory." askForHelpToGetUnstuck

        Just fleetHangarFromInventory ->
            case inventoryWindowWithMiningHoldSelected |> selectedContainerFirstItemFromInventoryWindow of
                Nothing ->
                    describeBranch "I see no item in the mining hold. Click the tree entry representing the fleet Hangar."
                        (decideActionForCurrentStep
                            (mouseClickOnUIElement MouseButtonLeft fleetHangarFromInventory)
                        )

                Just itemInInventory ->
                    describeBranch "I see at least one item in the mining hold. Move this to the fleet hangar."
                        (describeBranch "Drag and drop."
                            (decideActionForCurrentStep
                                (EffectOnWindow.effectsForDragAndDrop
                                    { startLocation = itemInInventory.totalDisplayRegionVisible |> centerFromDisplayRegion
                                    , endLocation = fleetHangarFromInventory.totalDisplayRegionVisible |> centerFromDisplayRegion
                                    , mouseButton = MouseButtonLeft
                                    }
                                )
                            )
                        )


undockUsingStationWindow :
    BotDecisionContext
    -> { ifCannotReachButton : DecisionPathNode }
    -> DecisionPathNode
undockUsingStationWindow context { ifCannotReachButton } =
    case context.readingFromGameClient.stationWindow of
        Nothing ->
            describeBranch "I do not see the station window." ifCannotReachButton

        Just stationWindow ->
            case stationWindow.undockButton of
                Nothing ->
                    case stationWindow.abortUndockButton of
                        Nothing ->
                            describeBranch "I do not see the undock button." ifCannotReachButton

                        Just _ ->
                            describeBranch "I see we are already undocking." waitForProgressInGame

                Just undockButton ->
                    describeBranch "Click on the button to undock."
                        (decideActionForCurrentStep
                            (mouseClickOnUIElement MouseButtonLeft undockButton)
                        )


undockUsingContextMenu :
    BotDecisionContext
    -> { inventoryWindowWithMiningHoldSelected : EveOnline.ParseUserInterface.InventoryWindow }
    -> DecisionPathNode
undockUsingContextMenu context { inventoryWindowWithMiningHoldSelected } =
    case inventoryWindowWithMiningHoldSelected |> activeShipTreeEntryFromInventoryWindow of
        Nothing ->
            describeBranch "I do not see the active ship in the inventory window." askForHelpToGetUnstuck

        Just activeShipEntry ->
            useContextMenuCascade
                ( "active ship", activeShipEntry.uiNode )
                (useMenuEntryWithTextContainingFirstOf [ "undock from station" ] menuCascadeCompleted)
                context


inSpaceWithMiningHoldSelected : BotDecisionContext -> SeeUndockingComplete -> EveOnline.ParseUserInterface.InventoryWindow -> DecisionPathNode
inSpaceWithMiningHoldSelected context seeUndockingComplete inventoryWindowWithMiningHoldSelected =
    if seeUndockingComplete.shipUI |> shipUIIndicatesShipIsWarpingOrJumping then
        describeBranch "I see we are warping."
            ([ returnDronesToBay context
             , readShipUIModuleButtonTooltips context
             ]
                |> List.filterMap identity
                |> List.head
                |> Maybe.withDefault waitForProgressInGame
            )

    else
        case context |> knownModulesToActivateAlways |> List.filter (Tuple.second >> .isActive >> Maybe.withDefault False >> not) |> List.head of
            Just ( inactiveModuleMatchingText, inactiveModule ) ->
                describeBranch ("I see inactive module '" ++ inactiveModuleMatchingText ++ "' to activate always. Activate it.")
                    (clickModuleButtonButWaitIfClickedInPreviousStep context inactiveModule)

            Nothing ->
                case inventoryWindowWithMiningHoldSelected |> capacityGaugeUsedPercent of
                    Nothing ->
                        describeBranch "I do not see the mining hold capacity gauge." askForHelpToGetUnstuck

                    Just fillPercent ->
                        let
                            describeThresholdToUnload =
                                (context.eventContext.botSettings.unloadMiningHoldPercent |> String.fromInt) ++ "%"

                            describeThresholdToUnloadFleetHangar =
                                (context.eventContext.botSettings.unloadFleetHangarPercent |> String.fromInt) ++ "%"

                            knownMiningModules =
                                knownMiningModulesFromContext context
                        in
                        if context.eventContext.botSettings.unloadMiningHoldPercent <= fillPercent then
                            describeBranch ("The mining hold is filled at least " ++ describeThresholdToUnload ++ ". Unload the ore.")
                                (returnDronesToBay context
                                    |> Maybe.withDefault (dockToUnloadOre context)
                                )

                        else if context.eventContext.botSettings.unloadFleetHangarPercent > 0 && context.eventContext.botSettings.unloadFleetHangarPercent <= fillPercent then
                            describeBranch ("The mining hold is filled at least " ++ describeThresholdToUnloadFleetHangar ++ ". Unload the ore on fleet hangar.")
                                (ensureMiningHoldIsSelectedInInventoryWindow
                                    context.readingFromGameClient
                                    (inSpaceWithMiningHoldSelectedWithFleetHangar context)
                                )

                        else
                            case
                                seeUndockingComplete.overviewWindow.entries
                                    |> List.filter (overviewEntryRepresentsRatToAvoid context.eventContext.botSettings)
                                    |> List.head
                            of
                                Just ratOverviewEntry ->
                                    describeBranch
                                        ("I see rats to avoid: "
                                            ++ Maybe.withDefault "????" ratOverviewEntry.objectName
                                            ++ " Warp to new mining site."
                                        )
                                        (returnDronesToBay context
                                            |> Maybe.withDefault (warpToMiningSite context)
                                        )

                                Nothing ->
                                    describeBranch ("The mining hold is not yet filled " ++ describeThresholdToUnload ++ ". Get more ore.")
                                        (case context.readingFromGameClient.targets |> List.head of
                                            Nothing ->
                                                describeBranch "I see no locked target."
                                                    (travelToMiningSiteAndLaunchDronesAndTargetAsteroid context)

                                            Just _ ->
                                                {- Depending on the UI configuration, the game client might automatically target rats.
                                                   To avoid these targets interfering with mining, unlock them here.
                                                -}
                                                unlockTargetsNotForMining context
                                                    |> Maybe.withDefault
                                                        (describeBranch "I see a locked target."
                                                            (case knownMiningModules |> List.filter (.isActive >> Maybe.withDefault False >> not) |> List.head of
                                                                Nothing ->
                                                                    describeBranch
                                                                        (if knownMiningModules == [] then
                                                                            "Found no mining modules so far."

                                                                         else
                                                                            "All known mining modules found so far are active."
                                                                        )
                                                                        (readShipUIModuleButtonTooltips context
                                                                            |> Maybe.withDefault waitForProgressInGame
                                                                        )

                                                                Just inactiveModule ->
                                                                    describeBranch "I see an inactive mining module. Activate it."
                                                                        (clickModuleButtonButWaitIfClickedInPreviousStep context inactiveModule)
                                                            )
                                                        )
                                        )


unlockTargetsNotForMining : BotDecisionContext -> Maybe DecisionPathNode
unlockTargetsNotForMining context =
    let
        targetsToUnlock =
            context.readingFromGameClient.targets
                |> List.filter (.textsTopToBottom >> List.any (stringContainsIgnoringCase "asteroid") >> not)
    in
    targetsToUnlock
        |> List.head
        |> Maybe.map
            (\targetToUnlock ->
                describeBranch
                    ("I see a target not for mining: '"
                        ++ (targetToUnlock.textsTopToBottom |> String.join " ")
                        ++ "'. Unlock this target."
                    )
                    (useContextMenuCascade
                        ( "target", targetToUnlock.barAndImageCont |> Maybe.withDefault targetToUnlock.uiNode )
                        (useMenuEntryWithTextContaining "unlock" menuCascadeCompleted)
                        context
                    )
            )


travelToMiningSiteAndLaunchDronesAndTargetAsteroid : BotDecisionContext -> DecisionPathNode
travelToMiningSiteAndLaunchDronesAndTargetAsteroid context =
    let
        continueWithWarpToMiningSite =
            returnDronesToBay context
                |> Maybe.withDefault (warpToMiningSite context)
    in
    case context.readingFromGameClient |> clickableAsteroidsFromOverviewWindow of
        [] ->
            describeBranch "I see no clickable asteroid in the overview. Warp to mining site."
                continueWithWarpToMiningSite

        clickableAsteroids ->
            case
                clickableAsteroids
                    |> List.filter (asteroidOverviewEntryMatchesSettings context.eventContext.botSettings)
                    |> List.sortBy (.uiNode >> .totalDisplayRegion >> .y)
                    |> List.head
            of
                Nothing ->
                    describeBranch
                        ("I see "
                            ++ String.fromInt (List.length clickableAsteroids)
                            ++ "clickable asteroids in the overview. But none of these matches the filter from settings. Warp to mining site."
                        )
                        continueWithWarpToMiningSite

                Just asteroidInOverview ->
                    describeBranch ("Choosing asteroid '" ++ (asteroidInOverview.objectName |> Maybe.withDefault "Nothing") ++ "'")
                        (warpToOverviewEntryIfFarEnough context asteroidInOverview
                            |> Maybe.withDefault
                                (launchDrones context
                                    |> Maybe.withDefault
                                        (lockTargetFromOverviewEntryAndEnsureIsInRange
                                            context
                                            (min context.eventContext.botSettings.targetingRange
                                                context.eventContext.botSettings.miningModuleRange
                                            )
                                            asteroidInOverview
                                        )
                                )
                        )


warpToOverviewEntryIfFarEnough : BotDecisionContext -> OverviewWindowEntry -> Maybe DecisionPathNode
warpToOverviewEntryIfFarEnough context destinationOverviewEntry =
    case destinationOverviewEntry.objectDistanceInMeters of
        Ok distanceInMeters ->
            if distanceInMeters <= 150000 then
                Nothing

            else
                Just
                    (describeBranch "Far enough to use Warp"
                        (returnDronesToBay context
                            |> Maybe.withDefault
                                (useContextMenuCascadeOnOverviewEntry
                                    (useMenuEntryWithTextContaining "Warp to Within"
                                        (useMenuEntryWithTextContaining "Within 0 m" menuCascadeCompleted)
                                    )
                                    destinationOverviewEntry
                                    context
                                )
                        )
                    )

        Err error ->
            Just (describeBranch ("Failed to read the distance: " ++ error) askForHelpToGetUnstuck)


ensureMiningHoldIsSelectedInInventoryWindow : ReadingFromGameClient -> (EveOnline.ParseUserInterface.InventoryWindow -> DecisionPathNode) -> DecisionPathNode
ensureMiningHoldIsSelectedInInventoryWindow readingFromGameClient continueWithInventoryWindow =
    case readingFromGameClient |> inventoryWindowWithMiningHoldSelectedFromGameClient of
        Just inventoryWindow ->
            continueWithInventoryWindow inventoryWindow

        Nothing ->
            case readingFromGameClient.inventoryWindows |> List.head of
                Nothing ->
                    describeBranch "I do not see an inventory window. Please open an inventory window." askForHelpToGetUnstuck

                Just inventoryWindow ->
                    describeBranch
                        "mining hold is not selected. Select the mining hold."
                        (case inventoryWindow |> activeShipTreeEntryFromInventoryWindow of
                            Nothing ->
                                describeBranch "I do not see the active ship in the inventory." askForHelpToGetUnstuck

                            Just activeShipTreeEntry ->
                                let
                                    maybeMiningHoldTreeEntry =
                                        activeShipTreeEntry
                                            |> miningHoldFromInventoryWindowShipEntry
                                in
                                case maybeMiningHoldTreeEntry of
                                    Nothing ->
                                        describeBranch "I do not see the mining hold under the active ship in the inventory."
                                            (case activeShipTreeEntry.toggleBtn of
                                                Nothing ->
                                                    describeBranch "I do not see the toggle button to expand the active ship tree entry."
                                                        askForHelpToGetUnstuck

                                                Just toggleBtn ->
                                                    describeBranch "Click the toggle button to expand."
                                                        (decideActionForCurrentStep
                                                            (mouseClickOnUIElement MouseButtonLeft toggleBtn)
                                                        )
                                            )

                                    Just miningHoldTreeEntry ->
                                        describeBranch "Click the tree entry representing the mining hold."
                                            (decideActionForCurrentStep
                                                (mouseClickOnUIElement MouseButtonLeft miningHoldTreeEntry.uiNode)
                                            )
                        )


lockTargetFromOverviewEntryAndEnsureIsInRange : BotDecisionContext -> Int -> OverviewWindowEntry -> DecisionPathNode
lockTargetFromOverviewEntryAndEnsureIsInRange context rangeInMeters overviewEntry =
    case overviewEntry.objectDistanceInMeters of
        Ok distanceInMeters ->
            if distanceInMeters <= rangeInMeters then
                if overviewEntry.commonIndications.targetedByMe || overviewEntry.commonIndications.targeting then
                    describeBranch "Locking target is in progress, wait for completion." waitForProgressInGame

                else
                    describeBranch "Object is in range. Lock target."
                        (lockTargetFromOverviewEntry overviewEntry context)

            else
                describeBranch ("Object is not in range (" ++ (distanceInMeters |> String.fromInt) ++ " meters away). Approach.")
                    (if shipManeuverIsApproaching context.readingFromGameClient then
                        describeBranch "I see we already approach." waitForProgressInGame

                     else
                        useContextMenuCascadeOnOverviewEntry
                            (useMenuEntryWithTextContaining "approach" menuCascadeCompleted)
                            overviewEntry
                            context
                    )

        Err error ->
            describeBranch ("Failed to read the distance: " ++ error) askForHelpToGetUnstuck


lockTargetFromOverviewEntry : OverviewWindowEntry -> BotDecisionContext -> DecisionPathNode
lockTargetFromOverviewEntry overviewEntry context =
    describeBranch
        ("Lock target from overview entry '"
            ++ (overviewEntry.objectName |> Maybe.withDefault "")
            ++ "' ("
            ++ (overviewEntry.objectDistance |> Maybe.withDefault "")
            ++ ")"
        )
        (useContextMenuCascadeOnOverviewEntry
            (useMenuEntryWithTextEqual "Lock target" menuCascadeCompleted)
            overviewEntry
            context
        )


dockToStationOrStructureWithMatchingName :
    { prioritizeStructures : Bool, nameFromSettingOrInfoPanel : String }
    -> BotDecisionContext
    -> DecisionPathNode
dockToStationOrStructureWithMatchingName { prioritizeStructures, nameFromSettingOrInfoPanel } context =
    let
        {-
           2023-01-11 Observation by Dean: Text in surroundings context menu entry sometimes wraps station name in XML tags:
           <color=#FF58A7BF>Niyabainen IV - M1 - Caldari Navy Assembly Plant</color>
        -}
        displayTextRepresentsMatchingStation =
            simplifyStationOrStructureNameFromSettingsBeforeComparingToMenuEntry
                >> String.contains (nameFromSettingOrInfoPanel |> simplifyStationOrStructureNameFromSettingsBeforeComparingToMenuEntry)

        matchingOverviewEntry =
            context.readingFromGameClient.overviewWindow
                |> Maybe.map .entries
                |> Maybe.withDefault []
                |> List.filter (.objectName >> Maybe.map displayTextRepresentsMatchingStation >> Maybe.withDefault False)
                |> List.head

        overviewWindowScrollControls =
            context.readingFromGameClient.overviewWindow
                |> Maybe.andThen .scrollControls
    in
    matchingOverviewEntry
        |> Maybe.map
            (\entry ->
                EveOnline.BotFrameworkSeparatingMemory.useContextMenuCascadeOnOverviewEntry
                    (useMenuEntryWithTextContaining "dock" menuCascadeCompleted)
                    entry
                    context
            )
        |> Maybe.withDefault
            (overviewWindowScrollControls
                |> Maybe.andThen scrollDown
                |> Maybe.withDefault
                    (describeBranch "I do not see the station in the overview window. I use the menu from the surroundings button."
                        (dockToStationOrStructureUsingSurroundingsButtonMenu
                            { prioritizeStructures = prioritizeStructures
                            , describeChoice = "representing the station or structure '" ++ nameFromSettingOrInfoPanel ++ "'."
                            , chooseEntry =
                                List.filter (.text >> displayTextRepresentsMatchingStation) >> List.head
                            }
                            context
                        )
                    )
            )


scrollDown : EveOnline.ParseUserInterface.ScrollControls -> Maybe DecisionPathNode
scrollDown scrollControls =
    case scrollControls.scrollHandle of
        Nothing ->
            Nothing

        Just scrollHandle ->
            let
                scrollControlsTotalDisplayRegion =
                    scrollControls.uiNode.totalDisplayRegion

                scrollControlsBottom =
                    scrollControlsTotalDisplayRegion.y + scrollControlsTotalDisplayRegion.height

                freeHeightAtBottom =
                    scrollControlsBottom
                        - (scrollHandle.totalDisplayRegion.y + scrollHandle.totalDisplayRegion.height)
            in
            if 10 < freeHeightAtBottom then
                Just
                    (describeBranch "Click at scroll control bottom"
                        (decideActionForCurrentStep
                            (EffectOnWindow.effectsMouseClickAtLocation EffectOnWindow.MouseButtonLeft
                                { x = scrollControlsTotalDisplayRegion.x + 3
                                , y = scrollControlsBottom - 8
                                }
                                ++ [ EffectOnWindow.KeyDown EffectOnWindow.vkey_END
                                   , EffectOnWindow.KeyUp EffectOnWindow.vkey_END
                                   ]
                            )
                        )
                    )

            else
                Nothing


{-| Prepare a station name or structure name coming from bot-settings for comparing with menu entries.

  - The user could take the name from the info panel:
    The names sometimes differ between info panel and menu entries: 'Moon 7' can become 'M7'.

  - Do not distinguish between the comma and period characters:
    Besides the similar visual appearance, also because of the limitations of popular bot-settings parsing frameworks.
    The user can remove a comma or replace it with a full stop/period, whatever looks better.

-}
simplifyStationOrStructureNameFromSettingsBeforeComparingToMenuEntry : String -> String
simplifyStationOrStructureNameFromSettingsBeforeComparingToMenuEntry =
    String.toLower >> String.replace "moon " "m" >> String.replace "," "" >> String.replace "." "" >> String.trim


dockToStationOrStructureUsingSurroundingsButtonMenu :
    { prioritizeStructures : Bool
    , describeChoice : String
    , chooseEntry : List EveOnline.ParseUserInterface.ContextMenuEntry -> Maybe EveOnline.ParseUserInterface.ContextMenuEntry
    }
    -> BotDecisionContext
    -> DecisionPathNode
dockToStationOrStructureUsingSurroundingsButtonMenu { prioritizeStructures, describeChoice, chooseEntry } =
    useContextMenuCascadeOnListSurroundingsButton
        (useMenuEntryWithTextContainingFirstOf
            ([ "stations", "structures" ]
                |> (if prioritizeStructures then
                        List.reverse

                    else
                        identity
                   )
            )
            (useMenuEntryInLastContextMenuInCascade { describeChoice = describeChoice, chooseEntry = chooseEntry }
                (useMenuEntryWithTextContaining "dock" menuCascadeCompleted)
            )
        )


warpToMiningSite : BotDecisionContext -> DecisionPathNode
warpToMiningSite =
    useContextMenuCascadeOnListSurroundingsButton
        (useMenuEntryWithTextContaining "asteroid belts"
            (useRandomMenuEntry
                (useMenuEntryWithTextContaining "Warp to Within"
                    (useMenuEntryWithTextContaining "Within 0 m" menuCascadeCompleted)
                )
            )
        )


runAway : BotDecisionContext -> DecisionPathNode
runAway =
    dockToRandomStationOrStructure


dockToUnloadOre : BotDecisionContext -> DecisionPathNode
dockToUnloadOre context =
    case context.eventContext.botSettings.unloadStationName of
        Just unloadStationName ->
            dockToStationOrStructureWithMatchingName
                { prioritizeStructures = False, nameFromSettingOrInfoPanel = unloadStationName }
                context

        Nothing ->
            case context.eventContext.botSettings.unloadStructureName of
                Just unloadStructureName ->
                    dockToStationOrStructureWithMatchingName
                        { prioritizeStructures = True, nameFromSettingOrInfoPanel = unloadStructureName }
                        context

                Nothing ->
                    case context.memory.lastDockedStationNameFromInfoPanel of
                        Just unloadStationName ->
                            dockToStationOrStructureWithMatchingName
                                { prioritizeStructures = False, nameFromSettingOrInfoPanel = unloadStationName }
                                context

                        Nothing ->
                            describeBranch "At which station should I dock?. I was never docked in a station in this session." askForHelpToGetUnstuck


dockToRandomStationOrStructure : BotDecisionContext -> DecisionPathNode
dockToRandomStationOrStructure context =
    dockToStationOrStructureUsingSurroundingsButtonMenu
        { prioritizeStructures = False
        , describeChoice = "Pick random station"
        , chooseEntry = listElementAtWrappedIndex (getEntropyIntFromReadingFromGameClient context.readingFromGameClient)
        }
        context


launchDrones : BotDecisionContext -> Maybe DecisionPathNode
launchDrones context =
    context.readingFromGameClient.dronesWindow
        |> Maybe.andThen
            (\dronesWindow ->
                case ( dronesWindow.droneGroupInBay, dronesWindow.droneGroupInSpace ) of
                    ( Just droneGroupInBay, Just droneGroupInSpace ) ->
                        let
                            dronesInBayQuantity =
                                droneGroupInBay.header.quantityFromTitle
                                    |> Maybe.map .current
                                    |> Maybe.withDefault 0

                            dronesInSpaceQuantityCurrent =
                                droneGroupInSpace.header.quantityFromTitle
                                    |> Maybe.map .current
                                    |> Maybe.withDefault 0

                            dronesInSpaceQuantityLimit =
                                droneGroupInSpace.header.quantityFromTitle
                                    |> Maybe.andThen .maximum
                                    |> Maybe.withDefault 2
                        in
                        if 0 < dronesInBayQuantity && dronesInSpaceQuantityCurrent < dronesInSpaceQuantityLimit then
                            Just
                                (describeBranch "Launch drones"
                                    (useContextMenuCascade
                                        ( "drones group", droneGroupInBay.header.uiNode )
                                        (useMenuEntryWithTextContaining "Launch drone" menuCascadeCompleted)
                                        context
                                    )
                                )

                        else
                            Nothing

                    _ ->
                        Nothing
            )


returnDronesToBay : BotDecisionContext -> Maybe DecisionPathNode
returnDronesToBay context =
    context.readingFromGameClient.dronesWindow
        |> Maybe.andThen .droneGroupInSpace
        |> Maybe.andThen
            (\droneGroupInLocalSpace ->
                if
                    (droneGroupInLocalSpace.header.quantityFromTitle
                        |> Maybe.map .current
                        |> Maybe.withDefault 0
                    )
                        < 1
                then
                    Nothing

                else
                    Just
                        (describeBranch "I see there are drones in space. Return those to bay."
                            (useContextMenuCascade
                                ( "drones group", droneGroupInLocalSpace.header.uiNode )
                                (useMenuEntryWithTextContaining "Return to drone bay" menuCascadeCompleted)
                                context
                            )
                        )
            )


readShipUIModuleButtonTooltips : BotDecisionContext -> Maybe DecisionPathNode
readShipUIModuleButtonTooltips =
    EveOnline.BotFrameworkSeparatingMemory.readShipUIModuleButtonTooltipWhereNotYetInMemory


knownMiningModulesFromContext : BotDecisionContext -> List EveOnline.ParseUserInterface.ShipUIModuleButton
knownMiningModulesFromContext context =
    context.readingFromGameClient.shipUI
        |> Maybe.map .moduleButtons
        |> Maybe.withDefault []
        |> List.filter
            (EveOnline.BotFramework.getModuleButtonTooltipFromModuleButton context.memory.shipModules
                >> Maybe.map tooltipLooksLikeMiningModule
                >> Maybe.withDefault False
            )


knownModulesToActivateAlways : BotDecisionContext -> List ( String, EveOnline.ParseUserInterface.ShipUIModuleButton )
knownModulesToActivateAlways context =
    context.readingFromGameClient.shipUI
        |> Maybe.map .moduleButtons
        |> Maybe.withDefault []
        |> List.filterMap
            (\moduleButton ->
                moduleButton
                    |> EveOnline.BotFramework.getModuleButtonTooltipFromModuleButton context.memory.shipModules
                    |> Maybe.andThen (tooltipLooksLikeModuleToActivateAlways context)
                    |> Maybe.map (\moduleName -> ( moduleName, moduleButton ))
            )


tooltipLooksLikeMiningModule : ModuleButtonTooltipMemory -> Bool
tooltipLooksLikeMiningModule =
    .allContainedDisplayTextsWithRegion
        >> List.map Tuple.first
        >> List.any
            (Regex.fromString "\\d\\s*m3\\s*\\/\\s*s" |> Maybe.map Regex.contains |> Maybe.withDefault (always False))


tooltipLooksLikeModuleToActivateAlways : BotDecisionContext -> ModuleButtonTooltipMemory -> Maybe String
tooltipLooksLikeModuleToActivateAlways context =
    .allContainedDisplayTextsWithRegion
        >> List.map Tuple.first
        >> List.filterMap
            (\tooltipText ->
                context.eventContext.botSettings.activateModulesAlways
                    |> List.filterMap
                        (\moduleToActivateAlways ->
                            if tooltipText |> stringContainsIgnoringCase moduleToActivateAlways then
                                Just tooltipText

                            else
                                Nothing
                        )
                    |> List.head
            )
        >> List.head


botMain : InterfaceToHost.BotConfig State
botMain =
    { init = EveOnline.BotFrameworkSeparatingMemory.initState initBotMemory
    , processEvent =
        EveOnline.BotFrameworkSeparatingMemory.processEvent
            { parseBotSettings = parseBotSettings
            , selectGameClientInstance =
                Maybe.andThen .selectInstancePilotName
                    >> Maybe.map EveOnline.BotFramework.selectGameClientInstanceWithPilotName
                    >> Maybe.withDefault EveOnline.BotFramework.selectGameClientInstanceWithTopmostWindow
            , updateMemoryForNewReadingFromGame = updateMemoryForNewReadingFromGame
            , statusTextFromDecisionContext = statusTextFromDecisionContext
            , decideNextStep = miningBotDecisionRoot
            }
    }


initBotMemory : BotMemory
initBotMemory =
    { lastDockedStationNameFromInfoPanel = Nothing
    , timesUnloaded = 0
    , volumeUnloadedCubicMeters = 0
    , lastUsedCapacityInMiningHold = Nothing
    , shipModules = EveOnline.BotFramework.initShipModulesMemory
    , lastReadingsInSpaceDronesWindowWasVisible = []
    }


statusTextFromDecisionContext : BotDecisionContext -> String
statusTextFromDecisionContext context =
    let
        readingFromGameClient =
            context.readingFromGameClient

        describeSessionPerformance =
            [ ( "times unloaded", context.memory.timesUnloaded )
            , ( "volume unloaded / m³", context.memory.volumeUnloadedCubicMeters )
            ]
                |> List.map (\( metric, amount ) -> metric ++ ": " ++ (amount |> String.fromInt))
                |> String.join ", "

        describeShip =
            case readingFromGameClient.shipUI of
                Just shipUI ->
                    [ "Shield HP at " ++ (shipUI.hitpointsPercent.shield |> String.fromInt) ++ "%."
                    , "Found " ++ (context |> knownMiningModulesFromContext |> List.length |> String.fromInt) ++ " mining modules."
                    ]
                        |> String.join " "

                Nothing ->
                    case
                        readingFromGameClient.infoPanelContainer
                            |> Maybe.andThen .infoPanelLocationInfo
                            |> Maybe.andThen .expandedContent
                            |> Maybe.andThen .currentStationName
                    of
                        Just stationName ->
                            "I am docked at '" ++ stationName ++ "'."

                        Nothing ->
                            "I do not see if I am docked or in space. Please set up game client first."

        describeDrones =
            case readingFromGameClient.dronesWindow of
                Nothing ->
                    "I do not see the drones window."

                Just dronesWindow ->
                    "I see the drones window: In bay: "
                        ++ (dronesWindow.droneGroupInBay
                                |> Maybe.andThen (.header >> .quantityFromTitle)
                                |> Maybe.map (.current >> String.fromInt)
                                |> Maybe.withDefault "Unknown"
                           )
                        ++ ", in space: "
                        ++ (dronesWindow.droneGroupInSpace
                                |> Maybe.andThen (.header >> .quantityFromTitle)
                                |> Maybe.map (.current >> String.fromInt)
                                |> Maybe.withDefault "Unknown"
                           )
                        ++ "."

        describeMiningHold =
            "mining hold filled "
                ++ (readingFromGameClient
                        |> inventoryWindowWithMiningHoldSelectedFromGameClient
                        |> Maybe.andThen capacityGaugeUsedPercent
                        |> Maybe.map String.fromInt
                        |> Maybe.withDefault "Unknown"
                   )
                ++ "%."

        describeCurrentReading =
            [ describeMiningHold, describeShip, describeDrones ] |> String.join " "
    in
    [ "Session performance: " ++ describeSessionPerformance
    , "---"
    , "Current reading: " ++ describeCurrentReading
    ]
        |> String.join "\n"


updateMemoryForNewReadingFromGame : EveOnline.BotFrameworkSeparatingMemory.UpdateMemoryContext -> BotMemory -> BotMemory
updateMemoryForNewReadingFromGame context botMemoryBefore =
    let
        currentStationNameFromInfoPanel =
            context.readingFromGameClient.infoPanelContainer
                |> Maybe.andThen .infoPanelLocationInfo
                |> Maybe.andThen .expandedContent
                |> Maybe.andThen .currentStationName

        lastUsedCapacityInMiningHold =
            context.readingFromGameClient
                |> inventoryWindowWithMiningHoldSelectedFromGameClient
                |> Maybe.andThen .selectedContainerCapacityGauge
                |> Maybe.andThen Result.toMaybe
                |> Maybe.map .used

        completedUnloadSincePreviousReading =
            case botMemoryBefore.lastUsedCapacityInMiningHold of
                Nothing ->
                    False

                Just previousUsedCapacityInMiningHold ->
                    lastUsedCapacityInMiningHold == Just 0 && 0 < previousUsedCapacityInMiningHold

        volumeUnloadedSincePreviousReading =
            case botMemoryBefore.lastUsedCapacityInMiningHold of
                Nothing ->
                    0

                Just previousUsedCapacityInMiningHold ->
                    case lastUsedCapacityInMiningHold of
                        Nothing ->
                            0

                        Just currentUsedCapacityInMiningHold ->
                            -- During mining, when new ore appears in the inventory, this difference is negative.
                            max 0 (previousUsedCapacityInMiningHold - currentUsedCapacityInMiningHold)

        timesUnloaded =
            botMemoryBefore.timesUnloaded
                + (if completedUnloadSincePreviousReading then
                    1

                   else
                    0
                  )

        volumeUnloadedCubicMeters =
            botMemoryBefore.volumeUnloadedCubicMeters + volumeUnloadedSincePreviousReading

        lastReadingsInSpaceDronesWindowWasVisible =
            if context.readingFromGameClient.shipUI == Nothing then
                botMemoryBefore.lastReadingsInSpaceDronesWindowWasVisible

            else
                (context.readingFromGameClient.dronesWindow /= Nothing)
                    :: botMemoryBefore.lastReadingsInSpaceDronesWindowWasVisible
                    |> List.take dockWhenDroneWindowInvisibleCount
    in
    { lastDockedStationNameFromInfoPanel =
        [ currentStationNameFromInfoPanel, botMemoryBefore.lastDockedStationNameFromInfoPanel ]
            |> List.filterMap identity
            |> List.head
    , timesUnloaded = timesUnloaded
    , volumeUnloadedCubicMeters = volumeUnloadedCubicMeters
    , lastUsedCapacityInMiningHold = lastUsedCapacityInMiningHold
    , shipModules =
        botMemoryBefore.shipModules
            |> EveOnline.BotFramework.integrateCurrentReadingsIntoShipModulesMemory context.readingFromGameClient
    , lastReadingsInSpaceDronesWindowWasVisible = lastReadingsInSpaceDronesWindowWasVisible
    }


shouldDockBecauseDroneWindowWasInvisibleTooLong : BotMemory -> Bool
shouldDockBecauseDroneWindowWasInvisibleTooLong memory =
    (dockWhenDroneWindowInvisibleCount <= List.length memory.lastReadingsInSpaceDronesWindowWasVisible)
        && List.all ((==) False) memory.lastReadingsInSpaceDronesWindowWasVisible


clickModuleButtonButWaitIfClickedInPreviousStep : BotDecisionContext -> EveOnline.ParseUserInterface.ShipUIModuleButton -> DecisionPathNode
clickModuleButtonButWaitIfClickedInPreviousStep context moduleButton =
    if doEffectsClickModuleButton moduleButton context.previousStepEffects then
        describeBranch "Already clicked on this module button in previous step." waitForProgressInGame

    else
        describeBranch "Click on this module button."
            (decideActionForCurrentStep
                (mouseClickOnUIElement MouseButtonLeft moduleButton.uiNode)
            )


ensureUserEnabledNameColumnInOverview : { ifEnabled : DecisionPathNode, ifDisabled : DecisionPathNode } -> SeeUndockingComplete -> DecisionPathNode
ensureUserEnabledNameColumnInOverview { ifEnabled, ifDisabled } seeUndockingComplete =
    if
        (seeUndockingComplete.overviewWindow.entries |> List.all (.objectName >> (==) Nothing))
            && (0 < List.length seeUndockingComplete.overviewWindow.entries)
    then
        describeBranch "The 'Name' column in the overview window seems disabled." ifDisabled

    else
        ifEnabled


activeShipTreeEntryFromInventoryWindow : EveOnline.ParseUserInterface.InventoryWindow -> Maybe EveOnline.ParseUserInterface.InventoryWindowLeftTreeEntry
activeShipTreeEntryFromInventoryWindow =
    .leftTreeEntries
        -- Assume upmost entry is active ship.
        >> List.sortBy (.uiNode >> .totalDisplayRegion >> .y)
        >> List.head


clickableAsteroidsFromOverviewWindow : ReadingFromGameClient -> List OverviewWindowEntry
clickableAsteroidsFromOverviewWindow =
    overviewWindowEntriesRepresentingAsteroids
        >> List.filter (.uiNode >> uiNodeIsLargeEnoughForClicking)
        >> List.filter (.opacityPercent >> Maybe.map ((<=) 50) >> Maybe.withDefault True)
        >> List.sortBy (.uiNode >> .totalDisplayRegion >> .y)


asteroidOverviewEntryMatchesSettings : BotSettings -> OverviewWindowEntry -> Bool
asteroidOverviewEntryMatchesSettings settings overviewEntry =
    let
        textMatchesPattern text =
            (settings.includeAsteroidPatterns == [])
                || (settings.includeAsteroidPatterns
                        |> List.any (\pattern -> String.contains (String.toLower pattern) (String.toLower text))
                   )
    in
    overviewEntry.cellsTexts
        |> Dict.values
        |> List.any textMatchesPattern


overviewWindowEntriesRepresentingAsteroids : ReadingFromGameClient -> List OverviewWindowEntry
overviewWindowEntriesRepresentingAsteroids =
    .overviewWindow
        >> Maybe.map (.entries >> List.filter overviewWindowEntryRepresentsAnAsteroid)
        >> Maybe.withDefault []


overviewWindowEntryRepresentsAnAsteroid : OverviewWindowEntry -> Bool
overviewWindowEntryRepresentsAnAsteroid entry =
    (entry.textsLeftToRight |> List.any (stringContainsIgnoringCase "asteroid"))
        && (entry.textsLeftToRight |> List.any (stringContainsIgnoringCase "belt") |> not)


capacityGaugeUsedPercent : EveOnline.ParseUserInterface.InventoryWindow -> Maybe Int
capacityGaugeUsedPercent =
    .selectedContainerCapacityGauge
        >> Maybe.andThen Result.toMaybe
        >> Maybe.andThen
            (\capacity -> capacity.maximum |> Maybe.map (\maximum -> capacity.used * 100 // maximum))


inventoryWindowWithMiningHoldSelectedFromGameClient : ReadingFromGameClient -> Maybe EveOnline.ParseUserInterface.InventoryWindow
inventoryWindowWithMiningHoldSelectedFromGameClient =
    .inventoryWindows
        >> List.filter inventoryWindowSelectedContainerIsMiningHold
        >> List.head


inventoryWindowSelectedContainerIsMiningHold : EveOnline.ParseUserInterface.InventoryWindow -> Bool
inventoryWindowSelectedContainerIsMiningHold inventoryWindow =
    inventoryWindowSelectedContainerIsMiningHold_PhotonUI inventoryWindow
        || inventoryWindowSelectedContainerIsMiningHold_pre_PhotonUI inventoryWindow


inventoryWindowSelectedContainerIsMiningHold_PhotonUI : EveOnline.ParseUserInterface.InventoryWindow -> Bool
inventoryWindowSelectedContainerIsMiningHold_PhotonUI =
    activeShipTreeEntryFromInventoryWindow
        >> Maybe.andThen miningHoldFromInventoryWindowShipEntry
        >> Maybe.map (.uiNode >> containsSelectionIndicatorPhotonUI)
        >> Maybe.withDefault False


inventoryWindowSelectedContainerIsMiningHold_pre_PhotonUI : EveOnline.ParseUserInterface.InventoryWindow -> Bool
inventoryWindowSelectedContainerIsMiningHold_pre_PhotonUI =
    .subCaptionLabelText >> Maybe.map (stringContainsIgnoringCase "mining hold") >> Maybe.withDefault False


selectedContainerFirstItemFromInventoryWindow : EveOnline.ParseUserInterface.InventoryWindow -> Maybe UIElement
selectedContainerFirstItemFromInventoryWindow =
    .selectedContainerInventory
        >> Maybe.andThen .itemsView
        >> Maybe.map
            (\itemsView ->
                case itemsView of
                    EveOnline.ParseUserInterface.InventoryItemsListView { items } ->
                        items

                    EveOnline.ParseUserInterface.InventoryItemsNotListView { items } ->
                        items
            )
        >> Maybe.andThen List.head


miningHoldFromInventoryWindowShipEntry :
    EveOnline.ParseUserInterface.InventoryWindowLeftTreeEntry
    -> Maybe EveOnline.ParseUserInterface.InventoryWindowLeftTreeEntry
miningHoldFromInventoryWindowShipEntry =
    .children
        >> List.map EveOnline.ParseUserInterface.unwrapInventoryWindowLeftTreeEntryChild
        >> List.filter (.text >> stringContainsIgnoringCase "mining hold")
        >> List.head


itemHangarFromInventoryWindow :
    EveOnline.ParseUserInterface.InventoryWindow
    -> Maybe EveOnline.ParseUserInterface.InventoryWindowLeftTreeEntry
itemHangarFromInventoryWindow =
    .leftTreeEntries
        >> List.filter (.text >> stringContainsIgnoringCase "item hangar")
        >> List.head


fleetHangarFromInventoryWindow :
    EveOnline.ParseUserInterface.InventoryWindow
    -> Maybe EveOnline.ParseUserInterface.InventoryWindowLeftTreeEntry
fleetHangarFromInventoryWindow =
    .leftTreeEntries
        >> List.filter (.text >> stringContainsIgnoringCase "fleet hangar")
        >> List.head


shipManeuverIsApproaching : ReadingFromGameClient -> Bool
shipManeuverIsApproaching =
    .shipUI
        >> Maybe.andThen .indication
        >> Maybe.andThen .maneuverType
        >> Maybe.map ((==) EveOnline.ParseUserInterface.ManeuverApproach)
        -- If the ship is just floating in space, there might be no indication displayed.
        >> Maybe.withDefault False


uiNodeIsLargeEnoughForClicking : UITreeNodeWithDisplayRegion -> Bool
uiNodeIsLargeEnoughForClicking node =
    3 < node.totalDisplayRegionVisible.width && 3 < node.totalDisplayRegionVisible.height


containsSelectionIndicatorPhotonUI : EveOnline.ParseUserInterface.UITreeNodeWithDisplayRegion -> Bool
containsSelectionIndicatorPhotonUI =
    EveOnline.ParseUserInterface.listDescendantsWithDisplayRegion
        >> List.any
            (.uiNode
                >> (\uiNode ->
                        (uiNode.pythonObjectTypeName
                            |> String.startsWith "SelectionIndicator"
                        )
                            && (uiNode
                                    |> EveOnline.ParseUserInterface.getColorPercentFromDictEntries
                                    |> Maybe.map (.a >> (<) 10)
                                    |> Maybe.withDefault False
                               )
                   )
            )


overviewEntryRepresentsRatToAvoid : BotSettings -> EveOnline.ParseUserInterface.OverviewWindowEntry -> Bool
overviewEntryRepresentsRatToAvoid settings overviewEntry =
    let
        textMatchesPattern text =
            settings.avoidRats
                |> List.any (\pattern -> String.contains (String.toLower pattern) (String.toLower text))
    in
    overviewEntry.cellsTexts
        |> Dict.values
        |> List.any textMatchesPattern<|MERGE_RESOLUTION|>--- conflicted
+++ resolved
@@ -1,8 +1,4 @@
-<<<<<<< HEAD
-{- EVE Online mining bot version 2023-02-13
-=======
-{- EVE Online mining bot version 2023-02-07 - Cerberus
->>>>>>> ab9428f8
+{- EVE Online mining bot version 2023-02-13 - Cerberus
 
    The bot warps to an asteroid belt, mines there until the mining hold is full, and then docks at a station or structure to unload the ore. It then repeats this cycle until you stop it.
    If no station name or structure name is given with the bot-settings, the bot docks again at the station where it was last docked.
