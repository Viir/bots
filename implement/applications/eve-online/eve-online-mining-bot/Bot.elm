--- conflicted
+++ resolved
@@ -1,4 +1,4 @@
-{- EVE Online mining bot version 2021-12-18
+{- EVE Online mining bot version 2021-12-19
 
    The bot warps to an asteroid belt, mines there until the mining hold is full, and then docks at a station or structure to unload the ore. It then repeats this cycle until you stop it.
    If no station name or structure name is given with the bot-settings, the bot docks again at the station where it was last docked.
@@ -1133,13 +1133,8 @@
         >> List.head
 
 
-<<<<<<< HEAD
-inventoryWindowSelectedContainerIsOreHold : EveOnline.ParseUserInterface.InventoryWindow -> Bool
-inventoryWindowSelectedContainerIsOreHold =
-=======
 inventoryWindowSelectedContainerIsMiningHold : EveOnline.ParseUserInterface.InventoryWindow -> Bool
 inventoryWindowSelectedContainerIsMiningHold =
->>>>>>> 7f7ff7c2
     .subCaptionLabelText >> Maybe.map (String.toLower >> String.contains "mining hold") >> Maybe.withDefault False
 
 
